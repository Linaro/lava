--- conflicted
+++ resolved
@@ -1417,7 +1417,6 @@
             tags__in=self.tags.all())
 
 
-<<<<<<< HEAD
 class ImageAttribute(models.Model):
 
     name = models.CharField(max_length=1024)
@@ -1506,7 +1505,7 @@
 
     def __unicode__(self):
         return unicode(self.bug_id)
-=======
+
 @receiver(post_delete)
 def file_cleanup(sender, instance, **kwargs):
     """
@@ -1534,5 +1533,4 @@
 
         # the 'path' attribute contains the name of the file we need
         if hasattr(field, 'path') and os.path.exists(field.path):
-            field.storage.delete(field.path)
->>>>>>> da6474f9
+            field.storage.delete(field.path)