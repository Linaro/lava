--- conflicted
+++ resolved
@@ -31,30 +31,7 @@
 # ============================
 
 from default_settings import *
-
-<<<<<<< HEAD
 try:
     from local_settings import *
 except ImportError:
-    from development_settings import *
-=======
-if not CONFIGURED:
-    DATABASE_ENGINE = 'sqlite3'
-    DATABASE_NAME = os.path.join(BASE_DIR, 'database.db')
-    MEDIA_ROOT = os.path.join(BASE_DIR, "media")
-    MEDIA_URL = '/site_media/'
-    LOGIN_REDIRECT_URL = '/'
-    DEBUG = True
-    TEMPLATE_DEBUG = DEBUG
-    ADMINS = ()
-    SECRET_KEY = 'XXXXXXXXXXXXXXXXXXXXXXXXXXXXXXXXXXXXXXXXXXXXXXXXXX'
-    EMAIL_BACKEND = 'django.core.mail.backends.console.EmailBackend'
-    try:
-        # You still might want this to configure email and
-        # administration stuff. I do this for development 
-        from local_settings import *
-    except ImportError:
-        pass
-else:
-    from local_settings import *
->>>>>>> 21f86418
+    from development_settings import *