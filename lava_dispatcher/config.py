--- conflicted
+++ resolved
@@ -18,28 +18,9 @@
 # along
 # with this program; if not, see <http://www.gnu.org/licenses>.
 
-<<<<<<< HEAD
-import json
-import os
-
-def get_host(hostname): 
-    cfg_path = 'config/hosts/'
-    cfg_file = cfg_path + hostname + '.json'
-    host_file = os.path.join(os.curdir, cfg_file)
-    with open(host_file, 'r') as fp: 
-        return json.load(fp)
-
-"""
-This is an ugly hack, the uboot commands for a given board type and the board
-type of a test machine need to come from the device registry.  This is an
-easy way to look it up for now though, just to show the rest of the code
-around it
-"""
-=======
 from ConfigParser import ConfigParser
 import os
 from StringIO import StringIO
->>>>>>> ddc3107b
 
 defaults = {
     'logging': StringIO(
