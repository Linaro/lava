--- conflicted
+++ resolved
@@ -220,12 +220,7 @@
         reply = self.context.transport(json.dumps(msg))
         logging.debug("Node transport replied with %s" % reply)
         message_str = ""
-<<<<<<< HEAD
-        #FIXME:this function is Incomplete,we need get target info from reply
-        for key, value in reply[0].items():
-=======
         for key, value in reply.items():
->>>>>>> 0bdcc218
             message_str += " %s:%s=%s" % ("target", key, value)
         self.connection.sendline("<LAVA_WAIT_ALL_COMPLETE%s>" % message_str)
 
