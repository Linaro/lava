# Copyright (C) 2011 Linaro Limited
#
# Author: Paul Larson <paul.larson@linaro.org>
#
# This file is part of LAVA Dispatcher.
#
# LAVA Dispatcher is free software; you can redistribute it and/or modify
# it under the terms of the GNU General Public License as published by
# the Free Software Foundation; either version 2 of the License, or
# (at your option) any later version.
#
# LAVA Dispatcher is distributed in the hope that it will be useful,
# but WITHOUT ANY WARRANTY; without even the implied warranty of
# MERCHANTABILITY or FITNESS FOR A PARTICULAR PURPOSE.  See the
# GNU General Public License for more details.
#
# You should have received a copy of the GNU General Public License
# along
# with this program; if not, see <http://www.gnu.org/licenses>.

import pexpect
import sys
import time
from cStringIO import StringIO
import traceback
from utils import string_to_list
import logging

from lava_dispatcher.connection import (
    LavaConmuxConnection,
    )


class LavaClient(object):
    """
    LavaClient manipulates the target board, bootup, reset, power off the board,
    sends commands to board to execute
    """
    def __init__(self, context, config):
        self.context = context
        self.config = config
        self.sio = SerialIO(sys.stdout)
<<<<<<< HEAD
        self.proc = pexpect.spawn(cmd, timeout=1200, logfile=self.sio)
        #serial can be slow, races do funny things if you don't increase delay
        self.proc.delaybeforesend=1
=======
        if config.get('client_type') == 'conmux':
            self.proc = LavaConmuxConnection(config, self.sio)
        else:
            raise RuntimeError(
                "this version of lava-dispatcher only supports conmux "
                "clients, not %r" % config.get('client_type'))
>>>>>>> 31976be4

    def device_option(self, option_name):
        return self.config.get(option_name)

    def device_option_int(self, option_name):
        return self.config.getint(option_name)

    @property
    def hostname(self):
        return self.device_option("hostname")

    @property
    def tester_str(self):
        return self.device_option("TESTER_STR")

    @property
    def master_str(self):
        return self.device_option("MASTER_STR")

    @property
    def boot_cmds(self):
        uboot_str = self.device_option("boot_cmds")
        return string_to_list(uboot_str)

    @property
    def device_type(self):
        return self.device_option("device_type")

    @property
    def boot_part(self):
        return self.device_option_int("boot_part")

    @property
    def root_part(self):
        return self.device_option_int("root_part")

    @property
    def default_network_interface(self):
        return self.device_option("default_network_interface")

    @property
    def lmc_dev_arg(self):
        return self.device_option("lmc_dev_arg")

    def in_master_shell(self, timeout=10):
        """
        Check that we are in a shell on the master image
        """
        self.proc.sendline("")
        id = self.proc.expect([self.master_str, pexpect.TIMEOUT],
            timeout=timeout)
        if id == 1:
            raise OperationFailed
        logging.info("System is in master image now")

    def in_test_shell(self, timeout=10):
        """
        Check that we are in a shell on the test image
        """
        self.proc.sendline("")
<<<<<<< HEAD
        id = self.proc.expect([self.tester_str, pexpect.TIMEOUT],
                timeout=timeout)
        if id == 1:
=======
        match_id = self.proc.expect([self.tester_str, pexpect.TIMEOUT])
        if match_id == 1:
>>>>>>> 31976be4
            raise OperationFailed
        logging.info("System is in test image now")

    def boot_master_image(self):
        """
        reboot the system, and check that we are in a master shell
        """
        self.proc.soft_reboot()
        try:
            self.proc.expect("Starting kernel")
            self.in_master_shell(120)
        except:
            logging.exception("in_master_shell failed")
            self.proc.hard_reboot()
            self.in_master_shell(300)
        self.proc.sendline('export PS1="$PS1 [rc=$(echo \$?)]: "')
        self.proc.expect(self.master_str, timeout=10)

    def boot_linaro_image(self):
        """
        Reboot the system to the test image
        """
<<<<<<< HEAD
        self.soft_reboot()
        try:
            self.enter_uboot()
        except:
            logging.exception("enter_uboot failed")
            self.hard_reboot()
            self.enter_uboot()
        boot_cmds = self.boot_cmds
        self.proc.sendline(boot_cmds[0])
        bootloader_prompt = re.escape(self.device_option('bootloader_prompt'))
        for line in range(1, len(boot_cmds)):
            self.proc.expect(bootloader_prompt, timeout=30)
            self.proc.sendline(boot_cmds[line])
        self.in_test_shell(300)
=======
        self.proc._boot(self.boot_cmds)
        self.in_test_shell()
>>>>>>> 31976be4
        # set PS1 to include return value of last command
        # Details: system PS1 is set in /etc/bash.bashrc and user PS1 is set in
        # /root/.bashrc, it is
        # "${debian_chroot:+($debian_chroot)}\u@\h:\w\$ "
        self.proc.sendline('export PS1="$PS1 [rc=$(echo \$?)]: "')
        self.proc.expect(self.tester_str, timeout=10)

<<<<<<< HEAD
    def enter_uboot(self):
        self.proc.expect("Hit any key to stop autoboot")
        self.proc.sendline("")

    def soft_reboot(self):
        self.proc.sendline("reboot")
        # set soft reboot timeout 120s, or do a hard reset
        logging.info("Rebooting the system")
        id = self.proc.expect(['Will now restart', pexpect.TIMEOUT],
            timeout=120)
        if id != 0:
            self.hard_reboot()

    def hard_reboot(self):
        logging.info("Perform hard reset on the system")
        self.proc.send("~$")
        self.proc.sendline("hardreset")
        # XXX Workaround for snowball
        if self.device_type == "snowball_sd":
            time.sleep(10)
            self.in_master_shell(300)
            # Intentionally avoid self.soft_reboot() to prevent looping
            self.proc.sendline("reboot")

=======
>>>>>>> 31976be4
    def run_shell_command(self, cmd, response=None, timeout=-1):
        self.empty_pexpect_buffer()
        # return return-code if captured, else return None
        self.proc.sendline(cmd)
        start_time = time.time()
        if response:
            self.proc.expect(response, timeout=timeout)
            elapsed_time = int(time.time()-start_time)
            # if reponse is master/tester string, make rc expect timeout to be
            # 2 sec, else make it consume remained timeout
            if response in [self.master_str, self.tester_str]:
                timeout = 2
            else:
                timeout = int(timeout-elapsed_time)
        #verify return value of last command, match one number at least
        #PS1 setting is in boot_linaro_image or boot_master_image
        pattern1 = "rc=(\d+\d?\d?)"
        id = self.proc.expect([pattern1, pexpect.EOF, pexpect.TIMEOUT],
                timeout=timeout)
        if id == 0:
            rc = int(self.proc.match.groups()[0])
        else:
            rc = None
        return rc

    def run_cmd_master(self, cmd, timeout=-1):
        return self.run_shell_command(cmd, self.master_str, timeout)

    def run_cmd_tester(self, cmd, timeout=-1):
        return self.run_shell_command(cmd, self.tester_str, timeout)

    def check_network_up(self):
        lava_server_ip = self.context.lava_server_ip
        self.proc.sendline("LC_ALL=C ping -W4 -c1 %s" % lava_server_ip)
        id = self.proc.expect(["1 received", "0 received",
            "Network is unreachable"], timeout=5)
        self.proc.expect(self.master_str)
        if id == 0:
            return True
        else:
            return False

    def wait_network_up(self, timeout=120):
        now = time.time()
        while time.time() < now+timeout:
            if self.check_network_up():
                return
        raise NetworkError

    def get_master_ip(self):
        #get master image ip address
        try:
            self.wait_network_up()
        except:
            logging.warning(traceback.format_exc())
            return None
        #tty device uses minimal match, see pexpect wiki
        #pattern1 = ".*\n(\d{1,3}\.\d{1,3}\.\d{1,3}\.\d{1,3})"
        pattern1 = "(\d?\d?\d?\.\d?\d?\d?\.\d?\d?\d?\.\d?\d?\d?)"
        cmd = ("ifconfig %s | grep 'inet addr' | awk -F: '{print $2}' |"
                "awk '{print $1}'" % self.default_network_interface)
        self.proc.sendline(cmd)
        #if running from ipython, it needs another Enter, don't know why:
        #self.proc.sendline("")
        id = self.proc.expect([pattern1, pexpect.EOF,
            pexpect.TIMEOUT], timeout=5)
        logging.info("\nmatching pattern is %s" % id)
        if id == 0:
            ip = self.proc.match.groups()[0]
            logging.info("Master IP is %s" % ip)
            return ip
        else:
            return None

    def export_display(self):
        #export the display, ignore errors on non-graphical images
        self.run_cmd_tester("su - linaro -c 'DISPLAY=:0 xhost local:'")
        self.run_cmd_tester("export DISPLAY=:0")

    def get_seriallog(self):
        return self.sio.getvalue()

    def empty_pexpect_buffer(self):
        index = 0
        while (index == 0):
            index = self.proc.expect (['.+', pexpect.EOF, pexpect.TIMEOUT], timeout=1)

    # Android stuff

    def boot_linaro_android_image(self):
        """Reboot the system to the test android image."""
        self._boot(string_to_list(self.config.get('boot_cmds_android')))
        self.in_test_shell()
        self.proc.sendline("export PS1=\"root@linaro: \"")

        self.enable_adb_over_tcpip()
        self.android_adb_disconnect_over_default_nic_ip()

    # adb cound be connected through network
    def android_adb_connect(self, dev_ip):
        pattern1 = "connected to (\d{1,3}\.\d{1,3}\.\d{1,3}\.\d{1,3}:\d{1,5})"
        pattern2 = "already connected to (\d{1,3}\.\d{1,3}\.\d{1,3}\.\d{1,3}:\d{1,5})"
        pattern3 = "unable to connect to"

        cmd = "adb connect %s" % dev_ip
        adb_proc = pexpect.spawn(cmd, timeout=300, logfile=sys.stdout)
        match_id = adb_proc.expect([pattern1, pattern2, pattern3, pexpect.EOF])
        if match_id == 0 or match_id == 1:
            dev_name = adb_proc.match.groups()[0]
            return dev_name
        else:
            return None

    def android_adb_disconnect(self, dev_ip):
        cmd = "adb disconnect %s" % dev_ip
        pexpect.run(cmd, timeout=300, logfile=sys.stdout)

    def get_default_nic_ip(self):
        # XXX: IP could be assigned in other way in the validation farm
        network_interface = self.default_network_interface
        ip = None
        try:
            ip = self._get_default_nic_ip_by_ifconfig(network_interface)
        except:
            logging.exception("_get_default_nic_ip_by_ifconfig failed")
            pass

        if ip is None:
            self.get_ip_via_dhcp(network_interface)
            ip = self._get_default_nic_ip_by_ifconfig(network_interface)
        return ip

    def _get_default_nic_ip_by_ifconfig(self, nic_name):
        # Check network ip and setup adb connection
        ip_pattern = "%s: ip (\d{1,3}\.\d{1,3}\.\d{1,3}\.\d{1,3}) mask" % nic_name
        cmd = "ifconfig %s" % nic_name
        self.proc.sendline('')
        self.proc.sendline(cmd)
        match_id = 0
        try:
            match_id = self.proc.expect([ip_pattern, pexpect.EOF], timeout=60)
        except Exception as e:
            raise NetworkError("ifconfig can not match ip pattern for %s:%s" % (nic_name, e))

        if match_id == 0:
            match_group = self.proc.match.groups()
            if len(match_group) > 0:
                return match_group[0]
        return None

    def get_ip_via_dhcp(self, nic):
        try:
            self.run_cmd_tester('netcfg %s dhcp' % nic, timeout=60)
        except:
            logging.exception("netcfg %s dhcp failed" % nic)
            raise NetworkError("netcfg %s dhcp exception" % nic)


    def android_adb_connect_over_default_nic_ip(self):
        dev_ip = self.get_default_nic_ip()
        if dev_ip is not None:
            return self.android_adb_connect(dev_ip)

    def android_adb_disconnect_over_default_nic_ip(self):
        dev_ip = self.get_default_nic_ip()
        if dev_ip is not None:
            self.android_adb_disconnect(dev_ip)

    def enable_adb_over_tcpip(self):
        self.proc.sendline('echo 0>/sys/class/android_usb/android0/enable')
        self.proc.sendline('setprop service.adb.tcp.port 5555')
        self.proc.sendline('stop adbd')
        self.proc.sendline('start adbd')

    def wait_home_screen(self):
        cmd = 'getprop init.svc.bootanim'
        for count in range(100):
            self.proc.sendline(cmd)
            match_id = self.proc.expect('stopped')
            if match_id == 0:
                return True
            time.sleep(1)
        raise GeneralError('The home screen does not displayed')


class SerialIO(file):
    def __init__(self, logfile):
        self.serialio = StringIO()
        self.logfile = logfile

    def write(self, text):
        self.serialio.write(text)
        self.logfile.write(text)

    def close(self):
        self.serialio.close()
        self.logfile.close()

    def flush(self):
        self.logfile.flush()

    def getvalue(self):
        return self.serialio.getvalue()


class DispatcherError(Exception):
    """
    Base exception and error class for dispatcher
    """


class CriticalError(DispatcherError):
    """
    The critical error
    """


class GeneralError(DispatcherError):
    """
    The non-critical error
    """


class NetworkError(CriticalError):
    """
    This is used when a network error occurs, such as failing to bring up
    the network interface on the client
    """


class OperationFailed(GeneralError):
    """
    The exception throws when a file system or system operation fails.
    """<|MERGE_RESOLUTION|>--- conflicted
+++ resolved
@@ -40,18 +40,12 @@
         self.context = context
         self.config = config
         self.sio = SerialIO(sys.stdout)
-<<<<<<< HEAD
-        self.proc = pexpect.spawn(cmd, timeout=1200, logfile=self.sio)
-        #serial can be slow, races do funny things if you don't increase delay
-        self.proc.delaybeforesend=1
-=======
         if config.get('client_type') == 'conmux':
             self.proc = LavaConmuxConnection(config, self.sio)
         else:
             raise RuntimeError(
                 "this version of lava-dispatcher only supports conmux "
                 "clients, not %r" % config.get('client_type'))
->>>>>>> 31976be4
 
     def device_option(self, option_name):
         return self.config.get(option_name)
@@ -112,14 +106,9 @@
         Check that we are in a shell on the test image
         """
         self.proc.sendline("")
-<<<<<<< HEAD
-        id = self.proc.expect([self.tester_str, pexpect.TIMEOUT],
-                timeout=timeout)
-        if id == 1:
-=======
-        match_id = self.proc.expect([self.tester_str, pexpect.TIMEOUT])
+        match_id = self.proc.expect([self.tester_str, pexpect.TIMEOUT]
+                    timeout=timeout)
         if match_id == 1:
->>>>>>> 31976be4
             raise OperationFailed
         logging.info("System is in test image now")
 
@@ -142,25 +131,8 @@
         """
         Reboot the system to the test image
         """
-<<<<<<< HEAD
-        self.soft_reboot()
-        try:
-            self.enter_uboot()
-        except:
-            logging.exception("enter_uboot failed")
-            self.hard_reboot()
-            self.enter_uboot()
-        boot_cmds = self.boot_cmds
-        self.proc.sendline(boot_cmds[0])
-        bootloader_prompt = re.escape(self.device_option('bootloader_prompt'))
-        for line in range(1, len(boot_cmds)):
-            self.proc.expect(bootloader_prompt, timeout=30)
-            self.proc.sendline(boot_cmds[line])
+        self.proc._boot(self.boot_cmds)
         self.in_test_shell(300)
-=======
-        self.proc._boot(self.boot_cmds)
-        self.in_test_shell()
->>>>>>> 31976be4
         # set PS1 to include return value of last command
         # Details: system PS1 is set in /etc/bash.bashrc and user PS1 is set in
         # /root/.bashrc, it is
@@ -168,33 +140,6 @@
         self.proc.sendline('export PS1="$PS1 [rc=$(echo \$?)]: "')
         self.proc.expect(self.tester_str, timeout=10)
 
-<<<<<<< HEAD
-    def enter_uboot(self):
-        self.proc.expect("Hit any key to stop autoboot")
-        self.proc.sendline("")
-
-    def soft_reboot(self):
-        self.proc.sendline("reboot")
-        # set soft reboot timeout 120s, or do a hard reset
-        logging.info("Rebooting the system")
-        id = self.proc.expect(['Will now restart', pexpect.TIMEOUT],
-            timeout=120)
-        if id != 0:
-            self.hard_reboot()
-
-    def hard_reboot(self):
-        logging.info("Perform hard reset on the system")
-        self.proc.send("~$")
-        self.proc.sendline("hardreset")
-        # XXX Workaround for snowball
-        if self.device_type == "snowball_sd":
-            time.sleep(10)
-            self.in_master_shell(300)
-            # Intentionally avoid self.soft_reboot() to prevent looping
-            self.proc.sendline("reboot")
-
-=======
->>>>>>> 31976be4
     def run_shell_command(self, cmd, response=None, timeout=-1):
         self.empty_pexpect_buffer()
         # return return-code if captured, else return None
