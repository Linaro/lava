# Copyright (C) 2011 Linaro Limited
#
# Author: Paul Larson <paul.larson@linaro.org>
#
# This file is part of LAVA Dispatcher.
#
# LAVA Dispatcher is free software; you can redistribute it and/or modify
# it under the terms of the GNU General Public License as published by
# the Free Software Foundation; either version 2 of the License, or
# (at your option) any later version.
#
# LAVA Dispatcher is distributed in the hope that it will be useful,
# but WITHOUT ANY WARRANTY; without even the implied warranty of
# MERCHANTABILITY or FITNESS FOR A PARTICULAR PURPOSE.  See the
# GNU General Public License for more details.
#
# You should have received a copy of the GNU General Public License
# along
# with this program; if not, see <http://www.gnu.org/licenses>.

import atexit
import os
import shutil
import tempfile

from lava_dispatcher.config import get_device_config
from lava_dispatcher.client.targetdevice import TargetBasedClient
from lava_dispatcher.test_data import LavaTestData

available_clients = {
    'master': LavaMasterImageClient,
    'qemu': LavaQEMUClient,
    'fastmodel': LavaFastModelClient,
}

class LavaContext(object):
    def __init__(self, target, dispatcher_config, oob_file, job_data):
        self.config = dispatcher_config
        self.job_data = job_data
        device_config = get_device_config(
            target, dispatcher_config.config_dir)
<<<<<<< HEAD
        self._client = TargetBasedClient(self, device_config)
=======
        self._client = LavaContext.instantiate_client(self, device_config)
>>>>>>> a4b4dede
        self.test_data = LavaTestData()
        self.oob_file = oob_file
        self._host_result_dir = None
        self.any_device_bundles = False

    @classmethod
    def instantiate_client(cls, context, device_config):
        client_type = device_config.get('client_type')
        client_class = cls.get_client_class(client_type)
        return client_class(context, device_config)

    @classmethod
    def get_client_class(cls, client_type):
        if client_type == 'conmux':
            client_type = 'master'
        try:
            return available_clients[client_type]
        except KeyError as err:
            clients = available_clients.keys()
            types_list = ', '.join(clients[:-1]) + ' and ' + clients[-1]
            raise RuntimeError(
                "this version of lava-dispatcher only supports %s "
                "clients, not %r" % (types_list, client_type))

    @property
    def client(self):
        return self._client

    @property
<<<<<<< HEAD
=======
    def device_version(self):
        return self._client.device_version

    @property
    def lava_server_ip(self):
        return self.config.get("LAVA_SERVER_IP")

    @property
    def lava_proxy(self):
        return self.config.get("LAVA_PROXY", None)

    @property
    def lava_cookies(self):
        return self.config.get("LAVA_COOKIES", None)

    @property
    def lava_image_tmpdir(self):
        return self.config.get("LAVA_IMAGE_TMPDIR")

    @property
    def lava_image_url(self):
        return self.config.get("LAVA_IMAGE_URL")

    @property
>>>>>>> a4b4dede
    def any_host_bundles(self):
        return (self._host_result_dir is not None
                and len(os.listdir(self._host_result_dir)) > 0)

    @property
    def host_result_dir(self):
        if self._host_result_dir is None:
            self._host_result_dir = tempfile.mkdtemp()
            atexit.register(shutil.rmtree, self._host_result_dir)
        return self._host_result_dir<|MERGE_RESOLUTION|>--- conflicted
+++ resolved
@@ -27,11 +27,6 @@
 from lava_dispatcher.client.targetdevice import TargetBasedClient
 from lava_dispatcher.test_data import LavaTestData
 
-available_clients = {
-    'master': LavaMasterImageClient,
-    'qemu': LavaQEMUClient,
-    'fastmodel': LavaFastModelClient,
-}
 
 class LavaContext(object):
     def __init__(self, target, dispatcher_config, oob_file, job_data):
@@ -39,67 +34,17 @@
         self.job_data = job_data
         device_config = get_device_config(
             target, dispatcher_config.config_dir)
-<<<<<<< HEAD
         self._client = TargetBasedClient(self, device_config)
-=======
-        self._client = LavaContext.instantiate_client(self, device_config)
->>>>>>> a4b4dede
         self.test_data = LavaTestData()
         self.oob_file = oob_file
         self._host_result_dir = None
         self.any_device_bundles = False
-
-    @classmethod
-    def instantiate_client(cls, context, device_config):
-        client_type = device_config.get('client_type')
-        client_class = cls.get_client_class(client_type)
-        return client_class(context, device_config)
-
-    @classmethod
-    def get_client_class(cls, client_type):
-        if client_type == 'conmux':
-            client_type = 'master'
-        try:
-            return available_clients[client_type]
-        except KeyError as err:
-            clients = available_clients.keys()
-            types_list = ', '.join(clients[:-1]) + ' and ' + clients[-1]
-            raise RuntimeError(
-                "this version of lava-dispatcher only supports %s "
-                "clients, not %r" % (types_list, client_type))
 
     @property
     def client(self):
         return self._client
 
     @property
-<<<<<<< HEAD
-=======
-    def device_version(self):
-        return self._client.device_version
-
-    @property
-    def lava_server_ip(self):
-        return self.config.get("LAVA_SERVER_IP")
-
-    @property
-    def lava_proxy(self):
-        return self.config.get("LAVA_PROXY", None)
-
-    @property
-    def lava_cookies(self):
-        return self.config.get("LAVA_COOKIES", None)
-
-    @property
-    def lava_image_tmpdir(self):
-        return self.config.get("LAVA_IMAGE_TMPDIR")
-
-    @property
-    def lava_image_url(self):
-        return self.config.get("LAVA_IMAGE_URL")
-
-    @property
->>>>>>> a4b4dede
     def any_host_bundles(self):
         return (self._host_result_dir is not None
                 and len(os.listdir(self._host_result_dir)) > 0)
@@ -109,4 +54,7 @@
         if self._host_result_dir is None:
             self._host_result_dir = tempfile.mkdtemp()
             atexit.register(shutil.rmtree, self._host_result_dir)
-        return self._host_result_dir+        return self._host_result_dir
+
+    def get_device_version(self):
+        return self.client.target_device.get_device_version()