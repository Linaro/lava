--- conflicted
+++ resolved
@@ -455,12 +455,9 @@
         signal_director = SignalDirector(self.client, testdefs_by_uuid)
 
         with target.runner() as runner:
-<<<<<<< HEAD
-            wait_for_prompt(runner._connection, target.deployment_data['TESTER_PS1_PATTERN'], timeout)
-=======
             runner.wait_for_prompt(timeout)
->>>>>>> 871fcdf5
-            runner._connection.sendline("%s/bin/lava-test-runner" % target.deployment_data['lava_test_dir'])
+            runner._connection.sendline(
+                "%s/bin/lava-test-runner" % target.deployment_data['lava_test_dir'])
             start = time.time()
             if timeout == -1:
                 timeout = runner._connection.timeout
