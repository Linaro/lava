#!/usr/bin/python

# Copyright (C) 2011 Linaro Limited
#
# Author: Paul Larson <paul.larson@linaro.org>
#
# This file is part of LAVA Dispatcher.
#
# LAVA Dispatcher is free software; you can redistribute it and/or modify
# it under the terms of the GNU General Public License as published by
# the Free Software Foundation; either version 2 of the License, or
# (at your option) any later version.
#
# LAVA Dispatcher is distributed in the hope that it will be useful,
# but WITHOUT ANY WARRANTY; without even the implied warranty of
# MERCHANTABILITY or FITNESS FOR A PARTICULAR PURPOSE.  See the
# GNU General Public License for more details.
#
# You should have received a copy of the GNU General Public License
# along
# with this program; if not, see <http://www.gnu.org/licenses>.

from datetime import datetime
import traceback
from lava_dispatcher.actions import BaseAction
from lava_dispatcher.client import OperationFailed



def _setup_testrootfs(client):
    #Make sure in master image
    #, or exception can be caught and do boot_master_image()
    try:
        client.in_master_shell()
    except:
        client.boot_master_image()

    client.run_cmd_master('mkdir -p /mnt/root')
    client.run_cmd_master('mount /dev/disk/by-label/testrootfs /mnt/root')
    client.run_cmd_master(
        'cp -f /mnt/root/etc/resolv.conf /mnt/root/etc/resolv.conf.bak')
    client.run_cmd_master('cp -L /etc/resolv.conf /mnt/root/etc')
    #eliminate warning: Can not write log, openpty() failed
    #                   (/dev/pts not mounted?), does not work
    client.run_cmd_master('mount --rbind /dev /mnt/root/dev')


def _teardown_testrootfs(client):
    client.run_cmd_master(
        'cp -f /mnt/root/etc/resolv.conf.bak /mnt/root/etc/resolv.conf')
    cmd = ('cat /proc/mounts | awk \'{print $2}\' | grep "^/mnt/root/dev"'
        '| sort -r | xargs umount')
    client.run_cmd_master(cmd)
    client.run_cmd_master('umount /mnt/root')



def _install_lava_test(client):
    #install bazaar in tester image
    client.run_cmd_master(
        'chroot /mnt/root apt-get update')
    #Install necessary packages for build lava-test
    cmd = ('chroot /mnt/root apt-get -y install bzr usbutils python-apt '
        'python-setuptools python-simplejson lsb-release')
    client.run_cmd_master(cmd, timeout=2400)
    client.run_cmd_master('chroot /mnt/root bzr branch lp:lava-test')
    client.run_cmd_master(
        'chroot /mnt/root sh -c "cd lava-test && python setup.py install"')

    #Test if lava-test installed
    try:
        client.run_shell_command(
            'chroot /mnt/root lava-test help',
            response="list-test", timeout=10)
        client.proc.expect(client.master_str, timeout=10)
    except:
        tb = traceback.format_exc()
        client.sio.write(tb)
        raise OperationFailed("lava-test deployment failed")


class cmd_lava_test_run(BaseAction):
    def run(self, test_name, timeout=-1):
        #Make sure in test image now
        client = self.client
        client.in_test_shell()
        client.run_cmd_tester('mkdir -p %s' % self.context.lava_result_dir)
        client.export_display()
        bundle_name = test_name + "-" + datetime.now().strftime("%H%M%S")
        client.run_cmd_tester(
            'lava-test run %s -o %s/%s.bundle' % (
                test_name, self.context.lava_result_dir, bundle_name),
            timeout=timeout)


class cmd_lava_test_install(BaseAction):
    """
    lava-test deployment to test image rootfs by chroot
    """
    def run(self, tests, install_python = None, register = None, timeout=2400):
        client = self.client

        _setup_testrootfs(client)
        _install_lava_test(client)

        if install_python:
            for module in install_python:
                client.run_cmd_master("chroot /mnt/root apt-get -y install python-pip")
                client.run_cmd_master("chroot /mnt/root pip install -e " + module)

        if register:
            for test_def_url in register:
                client.run_cmd_master('chroot /mnt/root lava-test register-test  ' + test_def_url)

        for test in tests:
            client.run_cmd_master(
                'chroot /mnt/root lava-test install %s' % test)

        client.run_cmd_master('rm -rf /mnt/root/lava-test')

        _teardown_testrootfs(client)


class cmd_add_apt_repository(BaseAction):
    """
    add apt repository to test image rootfs by chroot
    arg could be 'deb uri distribution [component1] [component2][...]' or ppm:<ppa_name>
    """
    def run(self, arg):
        client = self.client
        _setup_testrootfs(client)

        #install add-apt-repository
        client.run_cmd_master('chroot /mnt/root apt-get -y install python-software-properties')

        #add ppa
        client.run_cmd_master('chroot /mnt/root add-apt-repository ' + arg[0])
        client.run_cmd_master('chroot /mnt/root apt-get update')

<<<<<<< HEAD
        _teardown_testrootfs(client)
=======
        _teardown_testrootfs(client)
>>>>>>> 7424c760
<|MERGE_RESOLUTION|>--- conflicted
+++ resolved
@@ -137,8 +137,4 @@
         client.run_cmd_master('chroot /mnt/root add-apt-repository ' + arg[0])
         client.run_cmd_master('chroot /mnt/root apt-get update')
 
-<<<<<<< HEAD
-        _teardown_testrootfs(client)
-=======
-        _teardown_testrootfs(client)
->>>>>>> 7424c760
+        _teardown_testrootfs(client)