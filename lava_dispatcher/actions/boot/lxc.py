--- conflicted
+++ resolved
@@ -105,12 +105,8 @@
         """
         usb_devices = []
         for device in self.job.device.get('static_info', []):
-<<<<<<< HEAD
-            if 'board_id' in device:
-=======
             if 'board_id' in device \
                     or 'fs_label' in device:
->>>>>>> 196029a2
                 # This is a USB device
                 usb_devices.append(device)
         return usb_devices
@@ -118,11 +114,6 @@
     def validate(self):
         super(LxcAddStaticDevices, self).validate()
         # If there are no USB devices under static_info then this action should be idempotent.
-<<<<<<< HEAD
-        try:
-            for usb_device in self.get_usb_devices():
-                if usb_device.get('board_id', '') in ['', '0000000000']:
-=======
 
         # If we are allowed to use a filesystem label, we don't require a board_id
         # By default, we do require a board_id (serial)
@@ -131,7 +122,6 @@
             for usb_device in self.get_usb_devices():
                 if usb_device.get('board_id', '') in ['', '0000000000'] and \
                         requires_board_id:
->>>>>>> 196029a2
                     self.errors = "board_id unset"
                 if usb_device.get('usb_vendor_id', '') == '0000':
                     self.errors = 'usb_vendor_id unset'
