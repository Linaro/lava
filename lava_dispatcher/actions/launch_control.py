--- conflicted
+++ resolved
@@ -107,11 +107,8 @@
         client = self.client
         try:
             client.in_master_shell()
-<<<<<<< HEAD
-=======
         except OperationFailed:
             client.boot_master_image()
->>>>>>> b0866aa7
         except:
             logging.exception("in_master_shell failed")
             client.boot_master_image()
