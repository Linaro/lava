#!/usr/bin/python

# Copyright (C) 2011 Linaro Limited
#
# Author: Paul Larson <paul.larson@linaro.org>
#
# This file is part of LAVA Dispatcher.
#
# LAVA Dispatcher is free software; you can redistribute it and/or modify
# it under the terms of the GNU General Public License as published by
# the Free Software Foundation; either version 2 of the License, or
# (at your option) any later version.
#
# LAVA Dispatcher is distributed in the hope that it will be useful,
# but WITHOUT ANY WARRANTY; without even the implied warranty of
# MERCHANTABILITY or FITNESS FOR A PARTICULAR PURPOSE.  See the
# GNU General Public License for more details.
#
# You should have received a copy of the GNU General Public License
# along with this program; if not, see <http://www.gnu.org/licenses>.

import json
import os
import shutil
import tarfile
import logging

from lava_dispatcher.actions import BaseAction
from lava_dispatcher.client import OperationFailed
from lava_dispatcher.utils import download
from tempfile import mkdtemp
import time
import xmlrpclib
import traceback

class cmd_submit_results_on_host(BaseAction):
    def run(self, server, stream):
<<<<<<< HEAD
        dashboard = _get_dashboard(server)
 
=======
        logging.info("Executing submit_results_on_host command")
        xmlrpc_url = "%s/xml-rpc/" % server
        srv = xmlrpclib.ServerProxy(xmlrpc_url,
                allow_none=True, use_datetime=True)

>>>>>>> faa777d4
        #Upload bundle files to dashboard
        bundle_list = os.listdir("/tmp/%s" % self.context.lava_result_dir)
        for bundle_name in bundle_list:
            bundle = "/tmp/%s/%s" % (self.context.lava_result_dir, bundle_name)
            f = open(bundle)
            content = f.read()
            f.close()
            job_name = self.context.job_data.get('job_name', "LAVA Results")
            try:
                print >> self.context.oob_file, 'dashboard-put-result:', \
                      dashboard.put_ex(content, job_name, stream)
            except xmlrpclib.Fault, err:
                logging.warning("xmlrpclib.Fault occurred")
                logging.warning("Fault code: %d" % err.faultCode)
                logging.warning("Fault string: %s" % err.faultString)

            # After uploading, remove the bundle file at the host side
            os.remove(bundle)


class cmd_submit_results(BaseAction):
    all_bundles = []

    def run(self, server, stream, result_disk="testrootfs"):
        """Submit test results to a lava-dashboard server
        :param server: URL of the lava-dashboard server RPC endpoint
        :param stream: Stream on the lava-dashboard server to save the result to
        """
<<<<<<< HEAD
        #Create l-d server connection
        dashboard = _get_dashboard(server)
=======
        #Create l-c server connection
        xmlrpc_url = "%s/xml-rpc/" % server

        logging.info("Executing submit_results command to server "+xmlrpc_url)

        srv = xmlrpclib.ServerProxy(xmlrpc_url,
                allow_none=True, use_datetime=True)
>>>>>>> faa777d4

        client = self.client
        try:
            self.in_master_shell()
        except:
            client.boot_master_image()

        client.run_cmd_master('mkdir -p /mnt/root')
        client.run_cmd_master(
            'mount /dev/disk/by-label/%s /mnt/root' % result_disk)
        client.run_cmd_master('mkdir -p /tmp/%s' % self.context.lava_result_dir)
        client.run_cmd_master(
            'cp /mnt/root/%s/*.bundle /tmp/%s' % (self.context.lava_result_dir,
                self.context.lava_result_dir))
        client.run_cmd_master('umount /mnt/root')

        #Create tarball of all results
        logging.info("Creating lava results tarball")
        client.run_cmd_master('cd /tmp')
        client.run_cmd_master(
            'tar czf /tmp/lava_results.tgz -C /tmp/%s .' % self.context.lava_result_dir)

        # start gather_result job, status
        status = 'pass'
        err_msg = ''
        master_ip = client.get_master_ip()
        if master_ip != None:
            # Set 80 as server port
            client.run_cmd_master('python -m SimpleHTTPServer 80 &> /dev/null &')
            time.sleep(3)

            result_tarball = "http://%s/lava_results.tgz" % master_ip
            tarball_dir = mkdtemp(dir=self.context.lava_image_tmpdir)
            os.chmod(tarball_dir, 0755)

            # download test result with a retry mechanism
            # set retry timeout to 2mins

            logging.info("About to download the result tarball to host")
            now = time.time()
            timeout = 120
            try:
                while time.time() < now+timeout:
                    try:
                        result_path = download(result_tarball, tarball_dir)
                    except:
                        if time.time() >= now+timeout:
                            raise
            except:
                logging.warning(traceback.format_exc())
                status = 'fail'
                err_msg = err_msg + " Can't retrieve test case results."
                logging.warning(err_msg)

            client.run_cmd_master('kill %1')

            try:
                tar = tarfile.open(result_path)
                for tarinfo in tar:
                    if os.path.splitext(tarinfo.name)[1] == ".bundle":
                        f = tar.extractfile(tarinfo)
                        content = f.read()
                        f.close()
                        self.all_bundles.append(json.loads(content))
                tar.close()
            except:
                logging.warning(traceback.format_exc())
                status = 'fail'
                err_msg = err_msg + " Some test case result appending failed."
                logging.warning(err_msg)
            finally:
                shutil.rmtree(tarball_dir)
        else:
            status = 'fail'
            err_msg = err_msg + "Getting master image IP address failed, \
no test case result retrived."
            logging.warning(err_msg)

        #flush the serial log
        client.run_shell_command("")

        main_bundle = self.combine_bundles()
        self.context.test_data.add_seriallog(
            self.context.client.get_seriallog())
        # add gather_results result
        self.context.test_data.add_result('gather_results', status, err_msg)
        main_bundle['test_runs'].append(self.context.test_data.get_test_run())
        for test_run in main_bundle['test_runs']:
            attributes = test_run.get('attributes',{})
            attributes.update(self.context.test_data.get_metadata())
            test_run['attributes'] = attributes
        json_bundle = json.dumps(main_bundle)
        job_name = self.context.job_data.get('job_name', "LAVA Results")
        print >> self.context.oob_file, 'dashboard-put-result:', \
              dashboard.put_ex(json_bundle, job_name, stream)

        if status == 'fail':
            raise OperationFailed(err_msg)

    def combine_bundles(self):
        if not self.all_bundles:
            return {
                     "test_runs": [],
                     "format": "Dashboard Bundle Format 1.2"
                   }
        main_bundle = self.all_bundles.pop(0)
        test_runs = main_bundle['test_runs']
        for bundle in self.all_bundles:
            test_runs += bundle['test_runs']
        return main_bundle

#util function, see if it needs to be part of utils.py
def _get_dashboard(server):
    if not server.endswith("/"):
        server = ''.join([server, "/"])
    #add backward compatible for 'dashboard/'-end URL
    #Fix it: it's going to be deleted after transition
    if server.endswith("dashboard/"):
        server = ''.join([server, "xml-rpc/"])
        print "WARNING: Please use whole endpoint URL not just end with 'dashboard/', 'xml-rpc/' is added automatically now!!!"

    srv = xmlrpclib.ServerProxy(server, allow_none=True, use_datetime=True)
    if server.endswith("xml-rpc/"):
        print "WARNING: Please use RPC2 endpoint instead, xml-rpc is deprecated!!!"
        dashboard = srv
    elif server.endswith("RPC2/"):
        #include lava-server/RPC2/
        dashboard = srv.dashboard
    else:
        print "WARNING: The url seems not RPC2 or xml-rpc endpoints, please make sure it's a valid one!!!"
        dashboard = srv.dashboard
    print "  server RPC endpoint URL: %s" %server
    return dashboard
<|MERGE_RESOLUTION|>--- conflicted
+++ resolved
@@ -35,17 +35,10 @@
 
 class cmd_submit_results_on_host(BaseAction):
     def run(self, server, stream):
-<<<<<<< HEAD
         dashboard = _get_dashboard(server)
- 
-=======
+
+        #Upload bundle files to dashboard
         logging.info("Executing submit_results_on_host command")
-        xmlrpc_url = "%s/xml-rpc/" % server
-        srv = xmlrpclib.ServerProxy(xmlrpc_url,
-                allow_none=True, use_datetime=True)
-
->>>>>>> faa777d4
-        #Upload bundle files to dashboard
         bundle_list = os.listdir("/tmp/%s" % self.context.lava_result_dir)
         for bundle_name in bundle_list:
             bundle = "/tmp/%s/%s" % (self.context.lava_result_dir, bundle_name)
@@ -73,18 +66,8 @@
         :param server: URL of the lava-dashboard server RPC endpoint
         :param stream: Stream on the lava-dashboard server to save the result to
         """
-<<<<<<< HEAD
         #Create l-d server connection
         dashboard = _get_dashboard(server)
-=======
-        #Create l-c server connection
-        xmlrpc_url = "%s/xml-rpc/" % server
-
-        logging.info("Executing submit_results command to server "+xmlrpc_url)
-
-        srv = xmlrpclib.ServerProxy(xmlrpc_url,
-                allow_none=True, use_datetime=True)
->>>>>>> faa777d4
 
         client = self.client
         try:
@@ -204,17 +187,17 @@
     #Fix it: it's going to be deleted after transition
     if server.endswith("dashboard/"):
         server = ''.join([server, "xml-rpc/"])
-        print "WARNING: Please use whole endpoint URL not just end with 'dashboard/', 'xml-rpc/' is added automatically now!!!"
+        logging.warn("Please use whole endpoint URL not just end with 'dashboard/', 'xml-rpc/' is added automatically now!!!")
 
     srv = xmlrpclib.ServerProxy(server, allow_none=True, use_datetime=True)
     if server.endswith("xml-rpc/"):
-        print "WARNING: Please use RPC2 endpoint instead, xml-rpc is deprecated!!!"
+        logging.warn("Please use RPC2 endpoint instead, xml-rpc is deprecated!!!")
         dashboard = srv
     elif server.endswith("RPC2/"):
         #include lava-server/RPC2/
         dashboard = srv.dashboard
     else:
-        print "WARNING: The url seems not RPC2 or xml-rpc endpoints, please make sure it's a valid one!!!"
+        logging.warn("The url seems not RPC2 or xml-rpc endpoints, please make sure it's a valid one!!!")
         dashboard = srv.dashboard
-    print "  server RPC endpoint URL: %s" %server
+    logging.info("server RPC endpoint URL: %s" % server)
     return dashboard
