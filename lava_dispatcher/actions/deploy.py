--- conflicted
+++ resolved
@@ -163,30 +163,14 @@
         client.run_cmd_master('mount /dev/disk/by-label/testrootfs /mnt/root')
         client.run_shell_command(
             'wget -qO- %s |tar --numeric-owner -C /mnt/root -xzf -' % rootfs,
-<<<<<<< HEAD
             client.master_str, 3600)
         client.run_cmd_master('echo linaro > /mnt/root/etc/hostname')
+        #DO NOT REMOVE - diverting flash-kernel and linking it to /bin/true
+        #prevents a serious problem where packages getting installed that
+        #call flash-kernel can update the kernel on the master image
         client.run_cmd_master('chroot /mnt/root dpkg-divert --local /usr/sbin/flash-kernel')
         client.run_cmd_master('chroot /mnt/root ln -sf /bin/true /usr/sbin/flash-kernel')
         client.run_cmd_master('umount /mnt/root')
-=======
-            response = MASTER_STR, timeout = 3600)
-        client.run_shell_command(
-            'echo linaro > /mnt/root/etc/hostname',
-            response = MASTER_STR)
-        #DO NOT REMOVE - diverting flash-kernel and linking it to /bin/true
-        #prevents a serious problem where packages getting installed that
-        #call flash-kernel can update the kernel on the master image
-        client.run_shell_command(
-            'chroot /mnt/root dpkg-divert --local /usr/sbin/flash-kernel',
-            response = MASTER_STR)
-        client.run_shell_command(
-            'chroot /mnt/root ln -sf /bin/true /usr/sbin/flash-kernel',
-            response = MASTER_STR)
-        client.run_shell_command(
-            'umount /mnt/root',
-            response = MASTER_STR)
->>>>>>> 43f2acbe
 
     def deploy_linaro_bootfs(self, bootfs):
         client = self.client
