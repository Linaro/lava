--- conflicted
+++ resolved
@@ -32,13 +32,9 @@
 
 
 class cmd_deploy_linaro_image(BaseAction):
-<<<<<<< HEAD
     def run(self, hwpack, rootfs, kernel_matrix=None, use_cache=True):
-=======
-    def run(self, hwpack, rootfs, use_cache=True):
         LAVA_IMAGE_TMPDIR = self.context.lava_image_tmpdir
         LAVA_IMAGE_URL = self.context.lava_image_url
->>>>>>> b8185b86
         client = self.client
         print "deploying on %s" % client.hostname
         print "  hwpack: %s" % hwpack
