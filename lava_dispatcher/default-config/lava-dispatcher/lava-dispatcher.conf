--- conflicted
+++ resolved
@@ -17,7 +17,6 @@
 # Location for caching downloaded artifacts such as hwpacks and images
 LAVA_CACHEDIR = /linaro/images/cache
 
-<<<<<<< HEAD
 # Python logging level to use
 # 10 = DEBUG
 # 20 = INFO
@@ -25,7 +24,6 @@
 # 40 = ERROR
 # Messages with a lower number than LOGGING_LEVEL will be suppressed
 LOGGING_LEVEL = 20
-=======
+
 # The url point to the version of lava-test to be install with pip
-LAVA_TEST_URL = bzr+http://bazaar.launchpad.net/~linaro-validation/lava-test/trunk/#egg=lava-test
->>>>>>> 27b58090
+LAVA_TEST_URL = bzr+http://bazaar.launchpad.net/~linaro-validation/lava-test/trunk/#egg=lava-test