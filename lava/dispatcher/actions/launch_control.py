#!/usr/bin/python
import json
from lava.dispatcher.actions import BaseAction
from lava.dispatcher.config import LAVA_RESULT_DIR, MASTER_STR, LAVA_SERVER_IP
import socket
from threading import Thread
import xmlrpclib
import json

class cmd_submit_results(BaseAction):
    all_bundles = []

    def run(self, server, stream):
        """Submit test results to a launch-control server
        :param server: URL of the launch-control server
        :param stream: Stream on the launch-control server to save the result to
        """
        #Create l-c server connection
        xmlrpc_url = "%s/xml-rpc/" % server
        srv = xmlrpclib.ServerProxy(xmlrpc_url,
                allow_none=True, use_datetime=True)

        client = self.client
        try:
            self.in_master_shell()
        except:
            client.boot_master_image()

        client.run_shell_command(
            'mkdir -p /mnt/root', response = MASTER_STR)
        client.run_shell_command(
            'mount /dev/disk/by-label/testrootfs /mnt/root',
            response = MASTER_STR)
        client.run_shell_command(
            'mkdir -p /tmp/%s' % LAVA_RESULT_DIR, response = MASTER_STR)
        client.run_shell_command(
            'cp /mnt/root/%s/*.bundle /tmp/%s' % (LAVA_RESULT_DIR,
                LAVA_RESULT_DIR), response = MASTER_STR)
        client.run_shell_command('umount /mnt/root', response = MASTER_STR)

        #Upload bundle list-bundle.lst
        client.run_shell_command('cd /tmp/%s' % LAVA_RESULT_DIR,
            response = MASTER_STR)
        client.run_shell_command('ls *.bundle > bundle.lst',
            response = MASTER_STR)

        t = ResultUploader()
        t.start()
        client.run_shell_command(
            'cat bundle.lst |nc %s %d' % (LAVA_SERVER_IP, t.get_port()),
            response = MASTER_STR)
        t.join()

        bundle_list = t.get_data().strip().splitlines()
        #flush the serial log
        client.run_shell_command("")

        serial_log = client.sio.getvalue()

        for bundle in bundle_list:
            t = ResultUploader()
            t.start()
            client.run_shell_command(
                'cat /tmp/%s/%s | nc %s %s' % (LAVA_RESULT_DIR, bundle,
                    LAVA_SERVER_IP, t.get_port()),
                response = MASTER_STR)
            t.join()
            content = t.get_data()
<<<<<<< HEAD
            #attach serial log
            content = self._attach_seriallog(content, serial_log)
            srv.put(content, bundle, stream)
=======
            self.all_bundles.append(json.loads(content))

        main_bundle = self.combine_bundles()
        srv.put(main_bundle, 'lava-dispatcher.bundle', stream)

    def combine_bundles(self):
        if not self.all_bundles:
            return
        main_bundle = self.all_bundles.pop(0)
        test_runs = main_bundle['test_runs']
        for bundle in self.all_bundles:
            test_runs += bundle['test_runs']
        return json.dumps(main_bundle)

>>>>>>> 4e50ccb7

    def _attach_seriallog(self, content, serial_log):
        """
        Add serial log to the "attachments" field, it aligns bundle 1.0 format
        """
        attachment = { "serial.log": [ serial_log ] }
        data = json.loads(content)
        for test_run in data["test_runs"]:
            test_run["attachments"] = attachment
        return json.dumps(data)

class ResultUploader(Thread):
    """
    Simple HTTP Server for uploading bundles
    """
    def __init__(self):
        """
        if no filename specified, just get uploaded data
        """
        Thread.__init__(self)
        self.data = ""
        self.s = socket.socket(socket.AF_INET, socket.SOCK_STREAM)
        self.s.bind(('', 0))

    def get_port(self):
        return self.s.getsockname()[1]

    def get_data(self):
        return self.data

    def run(self):
        self.s.listen(1)
        conn, addr = self.s.accept()
        while(1):
            #10KB per time
            data = conn.recv(10240)
            if not data:
                break
            self.data = self.data + data<|MERGE_RESOLUTION|>--- conflicted
+++ resolved
@@ -5,7 +5,6 @@
 import socket
 from threading import Thread
 import xmlrpclib
-import json
 
 class cmd_submit_results(BaseAction):
     all_bundles = []
@@ -52,11 +51,12 @@
         t.join()
 
         bundle_list = t.get_data().strip().splitlines()
+
         #flush the serial log
         client.run_shell_command("")
-
         serial_log = client.sio.getvalue()
 
+        #Upload bundle files to server
         for bundle in bundle_list:
             t = ResultUploader()
             t.start()
@@ -66,13 +66,11 @@
                 response = MASTER_STR)
             t.join()
             content = t.get_data()
-<<<<<<< HEAD
+
             #attach serial log
             content = self._attach_seriallog(content, serial_log)
-            srv.put(content, bundle, stream)
-=======
             self.all_bundles.append(json.loads(content))
-
+            
         main_bundle = self.combine_bundles()
         srv.put(main_bundle, 'lava-dispatcher.bundle', stream)
 
@@ -84,8 +82,6 @@
         for bundle in self.all_bundles:
             test_runs += bundle['test_runs']
         return json.dumps(main_bundle)
-
->>>>>>> 4e50ccb7
 
     def _attach_seriallog(self, content, serial_log):
         """
