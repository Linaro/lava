{% extends "layouts/content-bootstrap.html" %}
{% load i18n %}

<<<<<<< HEAD
{% block sidebar %}
<h3>{% trans "Actions" %}</h3>
<ul>
  {% for action in actions %}
    <li><a href="{{ action.0 }}">{{ action.1 }}</a></li>
  {% endfor %}
</ul>
{% endblock %}

=======
>>>>>>> 6bf91314

{% block content %}
<h2>Hi {% firstof user.first_name user.username %}</h2>
<div class="row">
  <div class="col-md-6">
    <h4 class="modal-header">Personal information</h4>
    <dl class="dl-horizontal">
      <dt>Full name</dt>
      <dd>{{ user.get_full_name|default:"??" }}</dd>
      <dt>Username</dt>
      <dd>{{ user.username }}</dd>
      <dt>Email</dt>
      <dd>{{ user.email }}</dd>
      <dt>Password</dt>
      <dd><a href="{% url django.contrib.auth.views.password_change %}"><span class="glyphicon glyphicon-lock"></span> Update</a></dd>
    </dl>
  </div>

<<<<<<< HEAD
<h3>Personal reports</h3>
<p><a href="{% url 'lava.scheduler.myjobs' %}">All jobs submitted by {{ user.username }}</a></p>
<p><a href="{% url 'dashboard_app.views.mybundlestreams' %}">All bundle streams owned by {{ user.username }}</a></p>
<p><a href="{% url 'lava.scheduler.mydevice_list' %}">All devices owned by {{ user.username }}</a></p>
=======
  <div class="col-md-6">
    <h4 class="modal-header">Groups</h4>
    {% if user.group.all %}
    <p>You are member of the following LAVA groups:</p>
    <ul>
    {% for g in user.groups.all %}
      <li>{{ g.name }}</li>
    {% endfor %}
    {% else %}
    <p>You are not member of any group.</p>
    {% endif %}
    </ul>
  </div>
</div>
<div class="row">
  <div class="col-md-6">
    <h4 class="modal-header">Personal reports</h4>
    <ul>
      <li><a href="{% url lava.scheduler.myjobs %}">Your jobs</a></li>
      <li><a href="{% url dashboard_app.views.mybundlestreams %}">Your bundle streams</a></li>
      <li><a href="{% url lava.scheduler.mydevice_list %}">Your devices</a></li>
    </ul>
  </div>
</div>
>>>>>>> 6bf91314

{% endblock %}<|MERGE_RESOLUTION|>--- conflicted
+++ resolved
@@ -1,18 +1,6 @@
 {% extends "layouts/content-bootstrap.html" %}
 {% load i18n %}
 
-<<<<<<< HEAD
-{% block sidebar %}
-<h3>{% trans "Actions" %}</h3>
-<ul>
-  {% for action in actions %}
-    <li><a href="{{ action.0 }}">{{ action.1 }}</a></li>
-  {% endfor %}
-</ul>
-{% endblock %}
-
-=======
->>>>>>> 6bf91314
 
 {% block content %}
 <h2>Hi {% firstof user.first_name user.username %}</h2>
@@ -27,16 +15,10 @@
       <dt>Email</dt>
       <dd>{{ user.email }}</dd>
       <dt>Password</dt>
-      <dd><a href="{% url django.contrib.auth.views.password_change %}"><span class="glyphicon glyphicon-lock"></span> Update</a></dd>
+      <dd><a href="{% url 'django.contrib.auth.views.password_change' %}"><span class="glyphicon glyphicon-lock"></span> Update</a></dd>
     </dl>
   </div>
 
-<<<<<<< HEAD
-<h3>Personal reports</h3>
-<p><a href="{% url 'lava.scheduler.myjobs' %}">All jobs submitted by {{ user.username }}</a></p>
-<p><a href="{% url 'dashboard_app.views.mybundlestreams' %}">All bundle streams owned by {{ user.username }}</a></p>
-<p><a href="{% url 'lava.scheduler.mydevice_list' %}">All devices owned by {{ user.username }}</a></p>
-=======
   <div class="col-md-6">
     <h4 class="modal-header">Groups</h4>
     {% if user.group.all %}
@@ -55,12 +37,11 @@
   <div class="col-md-6">
     <h4 class="modal-header">Personal reports</h4>
     <ul>
-      <li><a href="{% url lava.scheduler.myjobs %}">Your jobs</a></li>
-      <li><a href="{% url dashboard_app.views.mybundlestreams %}">Your bundle streams</a></li>
-      <li><a href="{% url lava.scheduler.mydevice_list %}">Your devices</a></li>
+      <li><a href="{% url 'lava.scheduler.myjobs' %}">Your jobs</a></li>
+      <li><a href="{% url 'dashboard_app.views.mybundlestreams' %}">Your bundle streams</a></li>
+      <li><a href="{% url 'lava.scheduler.mydevice_list' %}">Your devices</a></li>
     </ul>
   </div>
 </div>
->>>>>>> 6bf91314
 
 {% endblock %}