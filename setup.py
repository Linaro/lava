#!/usr/bin/env python

from setuptools import setup, find_packages

setup(
    name="lava-dispatcher",
    version=":versiontools:lava_dispatcher:",
    url='https://launchpad.net/lava-dispatcher',
    license='GPL v2 or later',
    description="Part of the LAVA framework for dispatching test jobs",
    author='Linaro Validation Team',
    author_email='linaro-validation@lists.linaro.org',
    namespace_packages=['lava'],
    entry_points="""
    [lava.commands]
    dispatch = lava.dispatcher.commands:dispatch
    connect = lava.dispatcher.commands:connect
    devices = lava.dispatcher.commands:devices
    power-cycle = lava.dispatcher.commands:power_cycle

    [lava.signal_handlers]
    add-duration = lava_dispatcher.signals.duration:AddDuration
    arm-probe = lava_dispatcher.signals.armprobe:ArmProbe
    shell-hooks = lava_dispatcher.signals.shellhooks:ShellHooks
    """,
    packages=find_packages(),
    package_data={
        'lava_dispatcher': [
            'default-config/lava-dispatcher/lava-dispatcher.conf',
            'default-config/lava-dispatcher/lava-dispatcher.conf',
            'default-config/lava-dispatcher/device-defaults.conf',
            'default-config/lava-dispatcher/device-types/*.conf',
            'default-config/lava-dispatcher/devices/*.conf',
<<<<<<< HEAD
            'device/sdmux.sh',
=======
>>>>>>> 7333609a
        ],
    },
    data_files=[
        ('lava_test_shell', [
            'lava_test_shell/lava-installed-packages',
            'lava_test_shell/lava-os-build',
            'lava_test_shell/lava-test-case',
            'lava_test_shell/lava-test-case-attach',
            'lava_test_shell/lava-test-run-attach',
            'lava_test_shell/lava-test-runner',
            'lava_test_shell/lava-test-shell',
            'lava_test_shell/README']),
        ('lava_test_shell/multi_node', [
            'lava_test_shell/multi_node/lava-group',
            'lava_test_shell/multi_node/lava-multi-node.lib',
            'lava_test_shell/multi_node/lava-role',
            'lava_test_shell/multi_node/lava-self',
            'lava_test_shell/multi_node/lava-send',
            'lava_test_shell/multi_node/lava-sync',
            'lava_test_shell/multi_node/lava-wait',
            'lava_test_shell/multi_node/lava-wait-all'])
    ],
    install_requires=[
        'json-schema-validator >= 2.3',
        'lava-tool >= 0.4',
        'lava-utils-interface',
        'linaro-dashboard-bundle',
        'pexpect >= 2.3',
        'configglue',
        'PyYAML',
        'versiontools >= 1.8',
        'pyserial >= 2.6',
    ],
    setup_requires=[
        'versiontools >= 1.8',
    ],
    scripts=[
        'lava-dispatch'
    ],
)<|MERGE_RESOLUTION|>--- conflicted
+++ resolved
@@ -31,10 +31,7 @@
             'default-config/lava-dispatcher/device-defaults.conf',
             'default-config/lava-dispatcher/device-types/*.conf',
             'default-config/lava-dispatcher/devices/*.conf',
-<<<<<<< HEAD
             'device/sdmux.sh',
-=======
->>>>>>> 7333609a
         ],
     },
     data_files=[
