#!/usr/bin/env python
# Copyright (C) 2010 Linaro Limited
#
# Author: Zygmunt Krynicki <zygmunt.krynicki@linaro.org>
#
# This file is part of LAVA Server.
#
<<<<<<< HEAD
# LAVA Server is free software: you can redistribute it and/or modify
# it under the terms of the GNU Lesser General Public License version 3
=======
# Launch Control is free software: you can redistribute it and/or modify
# it under the terms of the GNU Affero General Public License version 3
>>>>>>> 01070012
# as published by the Free Software Foundation
#
# LAVA Server is distributed in the hope that it will be useful,
# but WITHOUT ANY WARRANTY; without even the implied warranty of
# MERCHANTABILITY or FITNESS FOR A PARTICULAR PURPOSE.  See the
# GNU General Public License for more details.
#
<<<<<<< HEAD
# You should have received a copy of the GNU Lesser General Public License
# along with LAVA Server.  If not, see <http://www.gnu.org/licenses/>.
=======
# You should have received a copy of the GNU Affero General Public License
# along with Launch Control.  If not, see <http://www.gnu.org/licenses/>.
>>>>>>> 01070012

from setuptools import setup, find_packages


setup(
<<<<<<< HEAD
    name='lava-server',
    version=":versiontools:lava_server:__version__",
    author="Zygmunt Krynicki",
    author_email="zygmunt.krynicki@linaro.org",
    namespace_packages=['lava', 'lava.utils'],
    packages=find_packages(),
    entry_points="""
        [console_scripts]
        lava-server = lava_server.manage:main
        [lava_server.commands]
        manage=lava_server.manage:manage
        [lava_server.extensions]
        project=lava_projects.extension:ProjectExtension
    """,
    test_suite="lava_server.tests.run_tests",
    license="AGPL",
    description="LAVA Server Application Container",
    long_description="""
    LAVA Server is an application container for various server side
    applications of the LAVA stack. Currently it can host the dashboard
    application. More applications (such as the scheduler and driver)
    will be added later.
    """,
    url='https://launchpad.net/lava-server',
=======
    name='lava-dashboard',
    version=":versiontools:dashboard_app:__version__",
    author="Zygmunt Krynicki",
    author_email="zygmunt.krynicki@linaro.org",
    packages=find_packages(),
    license="AGPL",
    description="Validation Dashboard for LAVA Server",
    long_description="""
    Validation Dashboard is a repository for test results.
    """,
    url='https://launchpad.net/lava-dashboard',
    #test_suite='dashboard_app.tests.test_suite',
    entry_points="""
        [lava_server.extensions]
        dashboard=dashboard_app.extension:DashboardExtension
        """,
>>>>>>> 01070012
    classifiers=[
        "Development Status :: 4 - Beta",
        "Intended Audience :: Developers",
        "License :: OSI Approved :: GNU Affero General Public License v3",
<<<<<<< HEAD
        ("License :: OSI Approved :: GNU Library or Lesser General Public"
         " License (LGPL)"),
=======
>>>>>>> 01070012
        "Operating System :: OS Independent",
        "Programming Language :: Python :: 2.6",
        "Programming Language :: Python :: 2.7",
        "Topic :: Software Development :: Testing",
    ],
    install_requires=[
<<<<<<< HEAD
        'django >= 1.3',
        'django-debian >= 0.10',
        'django-openid-auth >= 0.2',
        'django-restricted-resource >= 0.2.6',
        'django-staticfiles == 0.3.4',
        'django-tables2',
        'docutils >= 0.6',
        'lava-tool >= 0.2',
        'lava-utils-interface >= 1.0',
        'linaro-django-xmlrpc >= 0.4',
        'python-openid >= 2.2.4',  # this should be a part of
                                   # django-openid-auth deps
        'south >= 0.7.3',
        'versiontools >= 1.8',
        'markdown >= 2.0.3',
        'longerusername',

        # optional dependency; for authentication with Attlassian Crowd SSO
        # 'django-crowd-rest-backend >= 0.3,
=======
        'Django >= 1.2',
        'django-restricted-resource >= 0.2.6',
        'docutils >= 0.6',
        'lava-server >= 0.8',
        'linaro-dashboard-bundle >= 1.8',
        'linaro-django-pagination >= 2.0.2',
        'linaro-django-xmlrpc >= 0.4',
        'pygments >= 1.2',
        'south >= 0.7.3',
        'versiontools >= 1.8',
>>>>>>> 01070012
    ],
    setup_requires=[
        'versiontools >= 1.8',
    ],
    tests_require=[
        'django-testscenarios >= 0.7.1',
<<<<<<< HEAD
    ],
    zip_safe=False,
    include_package_data=True)
=======
        'mocker >= 1.0',
    ],
    zip_safe=False,
    include_package_data=True
)
>>>>>>> 01070012
<|MERGE_RESOLUTION|>--- conflicted
+++ resolved
@@ -1,17 +1,13 @@
 #!/usr/bin/env python
+#
 # Copyright (C) 2010 Linaro Limited
 #
 # Author: Zygmunt Krynicki <zygmunt.krynicki@linaro.org>
 #
 # This file is part of LAVA Server.
 #
-<<<<<<< HEAD
 # LAVA Server is free software: you can redistribute it and/or modify
 # it under the terms of the GNU Lesser General Public License version 3
-=======
-# Launch Control is free software: you can redistribute it and/or modify
-# it under the terms of the GNU Affero General Public License version 3
->>>>>>> 01070012
 # as published by the Free Software Foundation
 #
 # LAVA Server is distributed in the hope that it will be useful,
@@ -19,83 +15,49 @@
 # MERCHANTABILITY or FITNESS FOR A PARTICULAR PURPOSE.  See the
 # GNU General Public License for more details.
 #
-<<<<<<< HEAD
 # You should have received a copy of the GNU Lesser General Public License
 # along with LAVA Server.  If not, see <http://www.gnu.org/licenses/>.
-=======
-# You should have received a copy of the GNU Affero General Public License
-# along with Launch Control.  If not, see <http://www.gnu.org/licenses/>.
->>>>>>> 01070012
 
 from setuptools import setup, find_packages
 
 
 setup(
-<<<<<<< HEAD
     name='lava-server',
     version=":versiontools:lava_server:__version__",
     author="Zygmunt Krynicki",
     author_email="zygmunt.krynicki@linaro.org",
     namespace_packages=['lava', 'lava.utils'],
     packages=find_packages(),
-    entry_points="""
-        [console_scripts]
-        lava-server = lava_server.manage:main
-        [lava_server.commands]
-        manage=lava_server.manage:manage
-        [lava_server.extensions]
-        project=lava_projects.extension:ProjectExtension
-    """,
+    entry_points=open('entry_points.ini', 'r').read(),
     test_suite="lava_server.tests.run_tests",
     license="AGPL",
-    description="LAVA Server Application Container",
+    description="LAVA Server",
     long_description="""
     LAVA Server is an application container for various server side
-    applications of the LAVA stack. Currently it can host the dashboard
-    application. More applications (such as the scheduler and driver)
-    will be added later.
+    applications of the LAVA stack. It has an extensible architecture that
+    allows to add extra features that live in their own Python packages.  The
+    standard LAVA extensions (dashboard and scheduler) are already contained in
+    this package.
     """,
     url='https://launchpad.net/lava-server',
-=======
-    name='lava-dashboard',
-    version=":versiontools:dashboard_app:__version__",
-    author="Zygmunt Krynicki",
-    author_email="zygmunt.krynicki@linaro.org",
-    packages=find_packages(),
-    license="AGPL",
-    description="Validation Dashboard for LAVA Server",
-    long_description="""
-    Validation Dashboard is a repository for test results.
-    """,
-    url='https://launchpad.net/lava-dashboard',
-    #test_suite='dashboard_app.tests.test_suite',
-    entry_points="""
-        [lava_server.extensions]
-        dashboard=dashboard_app.extension:DashboardExtension
-        """,
->>>>>>> 01070012
     classifiers=[
         "Development Status :: 4 - Beta",
         "Intended Audience :: Developers",
         "License :: OSI Approved :: GNU Affero General Public License v3",
-<<<<<<< HEAD
         ("License :: OSI Approved :: GNU Library or Lesser General Public"
          " License (LGPL)"),
-=======
->>>>>>> 01070012
         "Operating System :: OS Independent",
         "Programming Language :: Python :: 2.6",
         "Programming Language :: Python :: 2.7",
         "Topic :: Software Development :: Testing",
     ],
     install_requires=[
-<<<<<<< HEAD
         'django >= 1.3',
         'django-debian >= 0.10',
         'django-openid-auth >= 0.2',
-        'django-restricted-resource >= 0.2.6',
+        'django-restricted-resource >= 0.2.7',
         'django-staticfiles == 0.3.4',
-        'django-tables2',
+        "django-tables2 >= 0.9.4",
         'docutils >= 0.6',
         'lava-tool >= 0.2',
         'lava-utils-interface >= 1.0',
@@ -105,36 +67,25 @@
         'south >= 0.7.3',
         'versiontools >= 1.8',
         'markdown >= 2.0.3',
-        'longerusername',
 
         # optional dependency; for authentication with Attlassian Crowd SSO
         # 'django-crowd-rest-backend >= 0.3,
-=======
-        'Django >= 1.2',
-        'django-restricted-resource >= 0.2.6',
-        'docutils >= 0.6',
-        'lava-server >= 0.8',
+
+        # dashboard
         'linaro-dashboard-bundle >= 1.8',
         'linaro-django-pagination >= 2.0.2',
-        'linaro-django-xmlrpc >= 0.4',
         'pygments >= 1.2',
-        'south >= 0.7.3',
-        'versiontools >= 1.8',
->>>>>>> 01070012
+
+        # scheduler
+        "lava-dispatcher >= 0.5.9",
+        "simplejson",
+        "twisted",
     ],
     setup_requires=[
         'versiontools >= 1.8',
     ],
     tests_require=[
         'django-testscenarios >= 0.7.1',
-<<<<<<< HEAD
     ],
     zip_safe=False,
-    include_package_data=True)
-=======
-        'mocker >= 1.0',
-    ],
-    zip_safe=False,
-    include_package_data=True
-)
->>>>>>> 01070012
+    include_package_data=True)