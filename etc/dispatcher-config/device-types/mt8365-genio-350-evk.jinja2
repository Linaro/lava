--- conflicted
+++ resolved
@@ -1,11 +1,9 @@
 {# device_type = "mt8365-genio-350-evk" #}
 {% extends 'mt8xxx-genio-common.jinja2' %}
 
-<<<<<<< HEAD
-{% set uboot_fdt_extra_commands = ['fdt set /soc/ethernet status okay'] %}
-=======
 {% set uboot_needs_usb = true %}
 {% set uboot_usb_commands = [
     "bind /soc/usb@11201000/ssusb@11200000 usb_ether"]
 -%}
->>>>>>> b895cd06
+
+{% set uboot_fdt_extra_commands = ['fdt set /soc/ethernet status okay'] %}