{% extends "lava_scheduler_app/_device_base.html" %}

<<<<<<< HEAD
{% block device_heading %}
=======
{% load django_tables2 %}

{% block extrahead %}
{{ block.super }}
<style type="text/css">
.column {
    position: relative;
    float: left;
    padding-right: 2em;
    padding-bottom: 1em;
}
</style>
<style>
  details, summary { display: block; padding: 0.2em; }
  summary { cursor: pointer; }
  summary:hover, summary:focus { background: #ddd; }
  .no-details details > * { display: none; }
  .no-details details.open > * { display: block; }
  .no-details details summary:before { float: left; width: 20px; content: '► '; }
  .no-details details.open summary:before { content: '▼ '; }
  .no-details details summary { display: block; }
</style>
<script type="text/javascript" src="{{ STATIC_URL }}lava_scheduler_app/js/jquery.details.min.js"></script> 
{% endblock %}

{% block content %}
>>>>>>> 6d373fcd
<h2>Device {{ device }}</h2>
{% endblock %}

{% block content_columns %}
<div id="columns">
  <div class="column">
    <dt>Hostname:</dt>
    <dd>{{ device.hostname }}</dd>

    <dt>Device type:</dt>
    <dd>{{ device.device_type }}</dd>

    <dt>Device Tags</dt>
    {% for tag in device.tags.all %}
    <dd>{{ tag.name }}</dd>
    {% empty %}
    <dd><i>None</i></dd>
    {% endfor %}
  </div>
  <div class="column">
    <dt>Status:</dt>
    <dd>
      {{ device.get_status_display }}
      {% if transition %}
      (reason: <i>{{ transition }}</i>)
      {% endif %}
    </dd>
    <dt>Health Status:</dt>
    <dd>
      {{ device.get_health_status_display }}
    </dd>
    {% if device.current_job %}
    <dt>Currently running:</dt>
    <dd><a href="{{ device.current_job.get_absolute_url }}"
      >Job {{ device.current_job }}</a></dd>
    {% endif %}
  </div>
  <div style="clear: both"></div>
</div>
<<<<<<< HEAD
{% endblock %}
=======

{% render_table recent_job_table %}

<details>
  <summary>See status transitions</summary>
  {% render_table transition_table %}
</details>
<script>
$(document).ready(
  function() {
    $('html').addClass($.fn.details.support ? 'details' : 'no-details');
    $('details').details();
    $('script').css('visibility', 'hidden');
{% if show_maintenance %}
    $("#maintenance-button").button();
    $("#maintenance-button").click(function (e) {
        e.preventDefault();
        $("#maintenance-dialog").dialog('open');
    });
    $("#maintenance-dialog").dialog(
        {
            autoOpen: false,
            buttons: {'OK': function () {$("#maintenance-dialog").submit()}},
            modal: true,
            title: "Reason for offlining"
        }
    );

{% endif %}
{% if show_online %}
    $("#online-button").button();
    $("#online-button").click(function (e) {
        e.preventDefault();
        $("#online-dialog").dialog('open');
    });
    $("#online-dialog").dialog(
        {
            autoOpen: false,
            buttons: {'OK': function () {$("#online-dialog").submit()}},
            modal: true,
            title: "Reason for onlining"
        }
    );
{% endif %}
  }
);
</script>

{% endblock %}
>>>>>>> 6d373fcd
<|MERGE_RESOLUTION|>--- conflicted
+++ resolved
@@ -1,35 +1,8 @@
 {% extends "lava_scheduler_app/_device_base.html" %}
 
-<<<<<<< HEAD
-{% block device_heading %}
-=======
 {% load django_tables2 %}
 
-{% block extrahead %}
-{{ block.super }}
-<style type="text/css">
-.column {
-    position: relative;
-    float: left;
-    padding-right: 2em;
-    padding-bottom: 1em;
-}
-</style>
-<style>
-  details, summary { display: block; padding: 0.2em; }
-  summary { cursor: pointer; }
-  summary:hover, summary:focus { background: #ddd; }
-  .no-details details > * { display: none; }
-  .no-details details.open > * { display: block; }
-  .no-details details summary:before { float: left; width: 20px; content: '► '; }
-  .no-details details.open summary:before { content: '▼ '; }
-  .no-details details summary { display: block; }
-</style>
-<script type="text/javascript" src="{{ STATIC_URL }}lava_scheduler_app/js/jquery.details.min.js"></script> 
-{% endblock %}
-
-{% block content %}
->>>>>>> 6d373fcd
+{% block device_heading %}
 <h2>Device {{ device }}</h2>
 {% endblock %}
 
@@ -69,56 +42,7 @@
   </div>
   <div style="clear: both"></div>
 </div>
-<<<<<<< HEAD
-{% endblock %}
-=======
 
 {% render_table recent_job_table %}
 
-<details>
-  <summary>See status transitions</summary>
-  {% render_table transition_table %}
-</details>
-<script>
-$(document).ready(
-  function() {
-    $('html').addClass($.fn.details.support ? 'details' : 'no-details');
-    $('details').details();
-    $('script').css('visibility', 'hidden');
-{% if show_maintenance %}
-    $("#maintenance-button").button();
-    $("#maintenance-button").click(function (e) {
-        e.preventDefault();
-        $("#maintenance-dialog").dialog('open');
-    });
-    $("#maintenance-dialog").dialog(
-        {
-            autoOpen: false,
-            buttons: {'OK': function () {$("#maintenance-dialog").submit()}},
-            modal: true,
-            title: "Reason for offlining"
-        }
-    );
-
-{% endif %}
-{% if show_online %}
-    $("#online-button").button();
-    $("#online-button").click(function (e) {
-        e.preventDefault();
-        $("#online-dialog").dialog('open');
-    });
-    $("#online-dialog").dialog(
-        {
-            autoOpen: false,
-            buttons: {'OK': function () {$("#online-dialog").submit()}},
-            modal: true,
-            title: "Reason for onlining"
-        }
-    );
-{% endif %}
-  }
-);
-</script>
-
-{% endblock %}
->>>>>>> 6d373fcd
+{% endblock %}