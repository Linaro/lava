--- conflicted
+++ resolved
@@ -5,69 +5,6 @@
 {% block content %}
 <h2>All Jobs</h2>
 
-<<<<<<< HEAD
-<table class="data display">
-  <thead>
-    <tr>
-      <th class="id">ID</th>
-      <th class="status">Status</th>
-      <th class="device">Device</th>
-      <th class="description">Description</th>
-      <th class="submitter">Submitter</th>
-      <th class="submit_time">Submit Time</th>
-    </tr>
-  </thead>
-  <tbody>
-  </tbody>
-</table>
-
-<script>
-$(document).ready(
-  function() {
-    $("table.data").dataTable({
-      bJQueryUI: true,
-      bServerSide: true,
-      bProcessing: true,
-      bFilter: true,
-      sAjaxSource: "{% url lava_scheduler_app.views.alljobs_json %}",
-      aaSorting: [[0, "desc"]],
-      iDisplayLength: 25,
-      aoColumnDefs: [
-        {
-          aTargets: ["id"],
-          fnRender: function (o) {
-            if (o.aData.id.link) {
-              return '<a href="' + o.aData.id.link + '">' + o.aData.id.id + '</a>';
-            } else {
-              return o.aData.id.id;
-            }
-          }
-        },
-        {aTargets: ["status"], mDataProp: 'status'},
-        {aTargets: ["description"], mDataProp: 'description'},
-        {aTargets: ["submitter"], mDataProp: 'submitter'},
-        {aTargets: ["submit_time"], mDataProp: 'submit_time'},
-        {
-          aTargets: ["device"],
-          fnRender: function (o) {
-            o = o.aData.device;
-            r = o.name;
-            if (o.requested) {
-              r = '<i>' + r + '</i>';
-            }
-            if (o.link) {
-              return '<a href="' + o.link + '">' + r + '</a>';
-            }
-            return r;
-         }
-        }
-      ]
-    });
-  }
-);
-</script>
-=======
 {% render_table alljobs_table %}
->>>>>>> 9f46ea87
 
 {% endblock %}