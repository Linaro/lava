--- conflicted
+++ resolved
@@ -27,13 +27,8 @@
 import os
 import sys
 import yaml
-<<<<<<< HEAD
-from django.core.management.base import BaseCommand
-from lava_scheduler_app.models import DeviceDictionary, SubmissionException
-=======
 from lava_server.utils import OptArgBaseCommand as BaseCommand
 from lava_scheduler_app.models import DeviceDictionary
->>>>>>> d22e770b
 from lava_scheduler_app.utils import (
     devicedictionary_to_jinja2,
     jinja2_to_devicedictionary,
@@ -55,10 +50,6 @@
 class Command(BaseCommand):
 
     logger = None
-<<<<<<< HEAD
-    # noinspection PyShadowingBuiltins
-=======
->>>>>>> d22e770b
     help = "LAVA Device Dictionary I/O tool"
 
     def add_arguments(self, parser):
