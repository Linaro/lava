#! /usr/bin/python

#  Copyright 2013 Linaro Limited
#  Author Neil Williams <neil.williams@linaro.org>
#
#  This program is free software; you can redistribute it and/or modify
#  it under the terms of the GNU General Public License as published by
#  the Free Software Foundation; either version 2 of the License, or
#  (at your option) any later version.
#
#  This program is distributed in the hope that it will be useful,
#  but WITHOUT ANY WARRANTY; without even the implied warranty of
#  MERCHANTABILITY or FITNESS FOR A PARTICULAR PURPOSE.  See the
#  GNU General Public License for more details.
#
#  You should have received a copy of the GNU General Public License
#  along with this program; if not, write to the Free Software
#  Foundation, Inc., 51 Franklin Street, Fifth Floor, Boston,
#  MA 02110-1301, USA.

import logging
import json
import os
import sys
import optparse
import daemon
import daemon.pidlockfile
from logging.handlers import WatchedFileHandler
<<<<<<< HEAD


class LavaCoordinator(object):

    running = False
    delay = 1
    rpc_delay = 2
    blocksize = 4 * 1024
    all_groups = {}
    # FIXME: consider folding this into a data class?
    # All data handling for each connection happens on this local reference into the
    # all_groups dict with a new group looked up each time.
    group = None
    conn = None
    host = "localhost"
    bundles = {}

    def __init__(self, json_data):
        """
        Initialises the LAVA Coordinator singleton
        A single Coordinator serves all groups managed by a lava-server or lab, including
        supporting groups across different instances, if that is desired. Different
        coordinators on one machine must run on different ports.
        :param json_data: incoming target_group based data used to determine the port
        """
        self.group_port = 3079
        if 'port' in json_data:
            self.group_port = json_data['port']
        if 'blocksize' in json_data:
            self.blocksize = json_data['blocksize']
        if 'host' in json_data:
            self.host = json_data['host']

    def run(self):
        s = None
        while 1:
            s = socket.socket(socket.AF_INET, socket.SOCK_STREAM)
            s.setsockopt(socket.SOL_SOCKET, socket.SO_REUSEADDR, 1)
            try:
                logging.debug("binding to %s:%s" % (self.host, self.group_port))
                s.bind(('0.0.0.0', self.group_port))
                break
            except socket.error as e:
                logging.warn("Unable to bind, trying again with delay=%d msg=%s" % (self.delay, e.message))
                time.sleep(self.delay)
                self.delay *= 2
        s.listen(1)
        self.running = True
        while self.running:
            logging.info("Ready to accept new connections")
            self.conn, addr = s.accept()
            # read the header to get the size of the message to follow
            data = str(self.conn.recv(8))  # 32bit limit
            try:
                count = int(data, 16)
            except ValueError:
                logging.debug ("Invalid message: %s from %s" % (data, self.conn.getpeername()[0]))
                self.conn.close()
                continue
            c = 0
            data = ''
            # get the message itself
            while c < count:
                data += self.conn.recv(self.blocksize)
                c += self.blocksize
            try:
                json_data = json.loads(data)
            except ValueError:
                logging.warn("JSON error for '%s'" % data[:100])
                self.conn.close()
                continue
            self.dataReceived(json_data)

    def _updateData(self, json_data):
        """
        Sanity checks the JSON data and retrieves the data for the group specified
        :param json_data: JSON request
        :return: the client_name specified in the JSON to allow the message handler to lookup
        the correct messages within this group.
        """
        self._clear_group()
        if 'client_name' in json_data:
            client_name = json_data['client_name']
        else:
            logging.error("Missing client_name in request: %s" % json_data)
            return None
        if json_data['group_name'] not in self.all_groups:
            if "group_size" not in json_data or json_data["group_size"] == 0:
                logging.error('%s asked for a new group %s without specifying the size of the group'
                              % (client_name, json_data['group_name']))
                return None
            # auto register a new group
            self.group["count"] = int(json_data["group_size"])
            self.group["group"] = json_data["group_name"]
            self.all_groups[json_data["group_name"]] = self.group
            logging.info("The %s group will contain %d nodes." % (self.group["group"], self.group["count"]))
        self.group = self.all_groups[json_data['group_name']]
        # now add this client to the registered data for this group
        if client_name not in self.group['clients']:
            self.group['clients'][client_name] = json_data['hostname']
            if json_data['role'] not in self.group['roles']:
                self.group['roles'][json_data['role']] = []
            self.group['roles'][json_data['role']].append(client_name)
        return client_name

    def _clear_group(self):
        self.group = {
            'group': '',
            'count': 0,
            'complete': 0,
            'rpc_delay': self.rpc_delay,
            'clients': {},
            'roles': {},
            'syncs': {},
            'messages': {},
            'waits': {}
        }

    def _clearGroupData(self, json_data):
        """
        Clears the group data once all nodes have finished.
        Nodes do *not* wait for other nodes to finish.
        :param json_data: incoming JSON request
        """
        if 'group_name' not in json_data:
            self._badRequest()
            return
        if json_data['group_name'] not in self.all_groups:
            self._badRequest()
            return
        self.group['complete'] += 1
        logging.debug("clear Group Data: %d of %d" % (self.group['complete'], len(self.group['clients'])))
        self._ackResponse()
        if len(self.group['clients']) > self.group['complete']:
            return
        logging.debug("Clearing group data for %s" % json_data['group_name'])
        del self.all_groups[json_data['group_name']]
        self._clear_group()

    def _setGroupData(self, json_data):
        """
        Implements the wait until all clients in this group have connected
        :rtype : None
        :param json_data: incoming JSON request
        """
        if len(self.group['clients']) != self.group['count']:
            logging.info("Waiting for %d more clients to connect to %s group" %
                         ((self.group['count'] - len(self.group['clients']), json_data['group_name'])))
            # group_data is not complete yet.
            self._waitResponse()
            return
        logging.info("Group complete, starting tests")
        # client_name must be unique because it's the DB index & conf file name
        group_data = {}
        for role in self.group['roles']:
            for client in self.group['roles'][role]:
                group_data[client] = role
        msg = {"response": "group_data", "roles": group_data}
        msgdata = self._formatMessage(msg)
        if msgdata:
            self.conn.send(msgdata[0])
            self.conn.send(msgdata[1])
        self.conn.close()

    def _formatMessage(self, message):
        """ Prepares the LAVA Coordinator header and a JSON string
        of the message ready for transmission. Currently, the
        header is just the length of the JSON string as a hexadecimal
        string padded to 8 characters (not including 0x)
        :param message: Python object suitable for conversion into JSON
        :rtype : A tuple - first value is the header, second value is
        the data to send, returns None if the message could not be formatted.
        """
        try:
            msgstr = json.dumps(message)
        except ValueError:
            return None
        # "header" calculation
        msglen = "%08X" % len(msgstr)
        if int(msglen, 16) > 0xFFFFFFFF:
            logging.error("Message was too long to send! %d > %d" %
                          (int(msglen, 16), 0xFFFFFFFF))
            return None
        return msglen, msgstr

    def _sendMessage(self, client_name, messageID):
        """ Sends a message to the currently connected client.
        (the "connection name" or hostname of the connected client does not necessarily
        match the name of the client registered with the group.)
        :param client_name: the client_name to lookup for the message
        :param messageID: the message index set by lavaSend
        :rtype : None
        """
        if client_name not in self.group['messages'] or messageID not in self.group['messages'][client_name]:
            logging.error("Unable to find messageID %s for client %s" % (messageID, client_name))
            self._badRequest()
            return
        logging.info("Sending messageID '%s' to %s in group %s: %s" %
                     (messageID, client_name, self.group['group'],
                      json.dumps(self.group['messages'][client_name][messageID])))
        msg = {"response": "ack", "message": self.group['messages'][client_name][messageID]}
        msgdata = self._formatMessage(msg)
        if msgdata:
            logging.info("Sending response to %s in group %s: %s" %
                        (client_name, self.group['group'], json.dumps(msg)))
            self.conn.send(msgdata[0])
            self.conn.send(msgdata[1])
        self.conn.close()

    def _sendWaitMessage(self, client_name, messageID):
        """ Sends a wait message to the currently connected client.
        (the "connection name" or hostname of the connected client does not necessarily
        match the name of the client registered with the group.)
        :param client_name: the client_name to lookup for the message
        :param messageID: the message index set by lavaSend
        :rtype : None
        """
        if messageID not in self.group['waits'] or client_name not in self.group['waits'][messageID]:
            logging.error("Unable to find messageID %s for client %s" % (messageID, client_name))
            self._badRequest()
            return
        logging.info("Sending wait messageID '%s' to %s in group %s: %s" %
                     (messageID, client_name, self.group['group'],
                      json.dumps(self.group['waits'][messageID]['data'])))
        msg = {"response": "ack", "message": self.group['waits'][messageID]['data']}
        msgdata = self._formatMessage(msg)
        if msgdata:
            logging.info("Sending wait response to %s in group %s: %s" %
                        (client_name, self.group['group'], json.dumps(msg)))
            self.conn.send(msgdata[0])
            self.conn.send(msgdata[1])
        self.conn.close()

    def _getMessage(self, json_data):
        # message value is allowed to be None as long as the message key exists.
        if 'message' not in json_data:
            return {}
        if 'messageID' not in json_data:
            logging.error("No 'messageID' key found in request %s when looking for message." % json.dumps(json_data))
            return {}
        if json_data['message'] is None:
            return {}
        return json_data['message']

    def _getMessageID(self, json_data):
        if 'messageID' not in json_data:
            logging.error("No 'messageID' key found in request %s when looking for ID" % json.dumps(json_data))
            return None
        return json_data['messageID']

    def _badRequest(self):
        msgdata = self._formatMessage({"response": "nack"})
        if msgdata:
            self.conn.send(msgdata[0])
            self.conn.send(msgdata[1])
        self.conn.close()

    def _ackResponse(self):
        msgdata = self._formatMessage({"response": "ack"})
        if msgdata:
            self.conn.send(msgdata[0])
            self.conn.send(msgdata[1])
        self.conn.close()

    def _waitResponse(self):
        msgdata = self._formatMessage({"response": "wait"})
        if msgdata:
            self.conn.send(msgdata[0])
            self.conn.send(msgdata[1])
        self.conn.close()

    def _aggregateBundle(self, json_data, client_name):
        """ *All* nodes must call aggregate, even if there is no bundle
        to submit from this board.
        :param json_data: the request header and the bundle itself
        :param client_name: the board identifier in the group data
        """
        if "bundle" not in json_data:
            logging.debug("Aggregate called without a bundle in the JSON")
            self._badRequest()
            return
        if "sub_id" not in json_data or json_data["sub_id"] is None:
            logging.debug("Aggregation called without a valid sub_id in the JSON")
            self._badRequest()
            return
        self.bundles[client_name] = json_data["bundle"]
        if json_data["sub_id"].endswith(".0"):
            if len(self.bundles) < self.group['count']:
                logging.info("Waiting for the rest of the group to complete the job.")
                self._waitResponse()
                self.group['rpc_delay'] = self.rpc_delay
            else:
                # xmlrpc can take time, so allow the last node to submit before finishing the group
                if self.group['rpc_delay'] > 0:
                    logging.debug("Asking sub_id zero to pause while a pending XMLRPC call is made.")
                    self._waitResponse()
                    self.group['rpc_delay'] -= 1
                    return
                logging.debug("Sending bundle list to sub_id zero")
                msg = {"response": "ack", "message": {"bundle": self.bundles}}
                msgdata = self._formatMessage(msg)
                if msgdata:
                    self.conn.send(msgdata[0])
                    self.conn.send(msgdata[1])
                self.group['rpc_delay'] = self.rpc_delay
                self.conn.close()
        else:
            logging.debug("not sub_id zero")
            self._ackResponse()

    def lavaSync(self, json_data, client_name):
        """
        Global synchronization primitive. Sends a message and waits for the same
        message from all of the other devices.
        """
        logging.debug("Coordinator:lavaSync %s from %s in group %s" %
                      (json.dumps(json_data), client_name, self.group['group']))
        messageID = self._getMessageID(json_data)
        message = self._getMessage(json_data)
        # send the messageID as the message if message is empty
        if not message:
            message = messageID
        logging.info("LavaSync request for '%s' at stage '%s' in group '%s'" %
                     (client_name, messageID, self.group['group']))
        self.group['syncs'].setdefault(messageID, {})
        self.group['messages'].setdefault(client_name, {}).setdefault(messageID, {})
        if len(self.group['syncs'][messageID]) >= self.group['count']:
            self.group['messages'][client_name][messageID] = message
            self._sendMessage(client_name, messageID)
            # mark this client as having picked up the message
            self.group['syncs'][messageID][client_name] = 0
        else:
            logging.info("waiting for '%s': not all clients in group '%s' have been seen yet %d < %d" %
                         (messageID, self.group['group'], len(self.group['syncs'][messageID]), self.group['count']))
            self.group['messages'][client_name][messageID] = message
            self.group['syncs'][messageID][client_name] = 1
            self._waitResponse()
            return
        # clear the sync data for this messageID when the last client connects to
        # allow the message to be re-used later for another sync
        clear_syncs = True
        for pending in self.group['syncs'][messageID]:
            if self.group['syncs'][messageID][pending]:
                clear_syncs = False
        if clear_syncs:
            logging.debug("Clearing all sync messages for '%s' in group '%s'" % (messageID, self.group['group']))
            self.group['syncs'][messageID].clear()

    def lavaWaitAll(self, json_data, client_name):
        """
        Waits until all other devices in the group send a message with the given message ID.
        IF <role> is passed, only wait until all devices with that given role send a message.
        """
        logging.debug("lavaWaitAll:json_data: %s" % json_data)
        messageID = self._getMessageID(json_data)
        if 'waitrole' in json_data:
            for client in self.group['roles'][json_data['role']]:
                if client not in self.group['waits'][messageID]:
                    self._waitResponse()
                    return
                logging.debug("replying: %s for %s" % (self.group['waits'][client][messageID], client))
            logging.debug("lavaWaitAll message: %s" % json.dumps(self.group['waits'][client_name][messageID]))
        else:
            for client in self.group['clients']:
                logging.debug("checking %s for wait message" % client)
                if client not in self.group['waits'][messageID]:
                    logging.debug("setting waiting for %s" % client)
                    self._waitResponse()
                    return
        self._sendWaitMessage(client_name, messageID)

    def lavaWait(self, json_data, client_name):
        """
        Waits until any other device in the group sends a message with the given ID.
        This call will block the client until such message is sent, the server continues.
        :param json_data: the JSON request
        :param client_name: the client_name to receive the message
        """
        messageID = self._getMessageID(json_data)
        if client_name not in self.group['messages'] or messageID not in self.group['messages'][client_name]:
            logging.debug("MessageID %s not yet seen for %s" % (messageID, client_name))
            self._waitResponse()
            return
        self._sendMessage(client_name, messageID)

    def lavaSend(self, json_data, client_name):
        """
        A message list won't be seen by the destination until the destination
        calls lava_wait or lava_wait_all with the messageID
        If lava_wait is called first, the message will be sent when the client reconnects
        messages are broadcast - picked up by lava-wait or lava-sync - any call to lava-wait will pick up
            the complete message.
        waits are not broadcast - only picked up by lava-wait-all - all calls to lava-wait-all will
            wait until all clients have used lava-send for the same messageID
        """
        message = self._getMessage(json_data)
        messageID = self._getMessageID(json_data)
        logging.info("lavaSend handler in Coordinator received a messageID '%s' for group '%s' from %s"
                     % (messageID, self.group['group'], client_name))
        if client_name not in self.group['messages']:
            self.group['messages'][client_name] = {}
        # construct the message hash which stores the data from each client separately
        # but which gets returned as a complete hash upon request
        msg_hash = {}
        msg_hash.update({client_name: message})
        # always set this client data if the call is made to update the broadcast
        if messageID not in self.group['messages'][client_name]:
            self.group['messages'][client_name][messageID] = {}
        self.group['messages'][client_name][messageID].update(msg_hash)
        logging.debug("message %s for %s" % (json.dumps(self.group['messages'][client_name][messageID]), client_name))
        # now broadcast the message into the other clients in this group
        for client in self.group['clients']:
            if client not in self.group['messages']:
                self.group['messages'][client] = {}
            if messageID not in self.group['messages'][client]:
                self.group['messages'][client][messageID] = {}
            self.group['messages'][client][messageID].update(msg_hash)
            logging.debug("broadcast %s for %s" % (json.dumps(self.group['messages'][client][messageID]), client))
        # separate the waits from the messages for wait-all support
        if messageID not in self.group['waits']:
            self.group['waits'][messageID] = {}
        if client_name not in self.group['waits'][messageID]:
            self.group['waits'][messageID][client_name] = {}
        if 'data' not in self.group['waits'][messageID]:
            self.group['waits'][messageID]['data'] = {}
        self.group['waits'][messageID]['data'].update(msg_hash)
        self._ackResponse()

    def dataReceived(self, json_data):
        """
        Handles all incoming data for the singleton LAVA Coordinator
        :param json_data: the incoming data stream - expected to be JSON
        """
        logging.debug("data=%s" % json.dumps(json_data))
        if 'request' not in json_data:
            self._badRequest()
            return
        request = json_data['request']
        # retrieve the group data for the group which contains this client and get the client name
        # self-register using the group_size, if necessary
        client_name = self._updateData(json_data)
        if not client_name or not self.group['group']:
            logging.info("no client_name or group found")
            self._badRequest()
            return
        if request == 'group_data':
            self._setGroupData(json_data)
        elif request == "clear_group":
            self._clearGroupData(json_data)
        elif request == "aggregate":
            logging.debug("Aggregate called")
            self._aggregateBundle(json_data, client_name)
        elif request == "lava_sync":
            logging.debug("lava_sync: %s request made by '%s' in group '%s'" %
                          (json.dumps(json_data), client_name, self.group['group']))
            self.lavaSync(json_data, client_name)
        elif request == 'lava_wait_all':
            logging.debug("lava_wait_all: %s" % json_data)
            self.lavaWaitAll(json_data, client_name)
        elif request == 'lava_wait':
            logging.debug("lava_wait: %s" % json_data)
            self.lavaWait(json_data, client_name)
        elif request == 'lava_send':
            logging.info("lava_send: %s" % json_data)
            self.lavaSend(json_data, client_name)
        elif request == "complete":
            logging.info("coordinator communication for '%s' in group '%s' is complete, closing." %
                         (client_name, self.group['group']))
            self.conn.close()
        else:
            logging.error("Unrecognised request %s. Closed connection." % json_data)
            self._badRequest()
=======
from lava.coordinator import LavaCoordinator
>>>>>>> 702d9a6a


# noinspection PyUnusedLocal
def signal_handler(signal, frame):
    try:
        print '\nClosing %s' % os.path.basename(__file__)
        sys.exit(os.EX_OK)
    except Exception as e:
        raise Exception('Error in signal handler: ' + str(e))


def getDaemonLogger(filePath, log_format=None, loglevel=logging.INFO):
    logger = logging.getLogger()
    logger.setLevel(loglevel)
    try:
        watchedHandler = WatchedFileHandler(filePath)
    except Exception as e:
        return e

    watchedHandler.setFormatter(logging.Formatter(log_format or '%(asctime)s %(msg)s'))
    logger.addHandler(watchedHandler)
    return logger, watchedHandler


def readSettings(filename):
    """
    NodeDispatchers need to use the same port and blocksize as the Coordinator,
    so read the same conffile.
    """
    settings = {"port": 3079,
                "coordinator_hostname": "localhost",
                "blocksize": 4 * 1024}
    with open(filename) as stream:
        jobdata = stream.read()
        json_default = json.loads(jobdata)
    if "port" in json_default:
        settings['port'] = json_default['port']
    if "blocksize" in json_default:
        settings['blocksize'] = json_default["blocksize"]
    if "coordinator_hostname" in json_default:
        settings['coordinator_hostname'] = json_default['coordinator_hostname']
    return settings

if __name__ == '__main__':
    # instance settings come from django - the coordinator doesn't use django and is
    # not necessarily per-instance, so use the command line and a default conf file.
    pidfile = "/var/run/lava-coordinator.pid"
    logfile = "/var/log/lava-coordinator.log"
    conffile = "/etc/lava-coordinator/lava-coordinator.conf"
    settings = readSettings(conffile)
    usage = "Usage: %prog [--logfile] --[loglevel]"
    description = "LAVA Coordinator singleton for LAVA (MultiNode support). The singleton " \
                  "can support multiple instances. If more than one " \
                  "Coordinator exists on one machine, each must use a unique port " \
                  "and should probably use a unique log-file. The directory specified for " \
                  "the logfile must exist or the default will be used instead." \
                  "Port number and blocksize are handled in %s" % conffile
    parser = optparse.OptionParser(usage=usage, description=description)
    parser.add_option("--logfile", dest="logfile", action="store",
                      type="string", help="log file for the LAVA Coordinator daemon [%s]" % logfile)
    parser.add_option("--loglevel", dest="loglevel", action="store",
                      type="string", help="logging level [INFO]")
    (options, args) = parser.parse_args()
    if options.logfile:
        if os.path.exists(os.path.dirname(options.logfile)):
            logfile = options.logfile
        else:
            print "No such directory for specified logfile '%s'" % logfile
    open(logfile, 'w').close()
    level = logging.INFO
    if options.loglevel == "DEBUG":
        level = logging.DEBUG
    if options.loglevel == "WARNING":
        level = logging.WARNING
    if options.loglevel == "ERROR":
        level = logging.ERROR
    client_logger, watched_file_handler = getDaemonLogger(logfile, loglevel=level)
    if isinstance(client_logger, Exception):
        print("Fatal error creating client_logger: " + str(client_logger))
        sys.exit(os.EX_OSERR)
    # noinspection PyArgumentList
    lockfile = daemon.pidlockfile.PIDLockFile(pidfile)
    if lockfile.is_locked():
        logging.error("PIDFile %s already locked" % pidfile)
        sys.exit(os.EX_OSERR)
    context = daemon.DaemonContext(
        working_directory=os.getcwd(),
        pidfile=lockfile,
        files_preserve=[watched_file_handler.stream],
        stderr=watched_file_handler.stream,
        stdout=watched_file_handler.stream)
    starter = {"coordinator": True,
               "logging_level": options.loglevel,
               "host": settings['coordinator_hostname'],
               "port": settings['port'],
               "blocksize": settings['blocksize']}
    with context:
        logging.info("Running LAVA Coordinator %s %s %d."
                     % (logfile, settings['coordinator_hostname'], settings['port']))
        LavaCoordinator(starter).run()<|MERGE_RESOLUTION|>--- conflicted
+++ resolved
@@ -26,482 +26,7 @@
 import daemon
 import daemon.pidlockfile
 from logging.handlers import WatchedFileHandler
-<<<<<<< HEAD
-
-
-class LavaCoordinator(object):
-
-    running = False
-    delay = 1
-    rpc_delay = 2
-    blocksize = 4 * 1024
-    all_groups = {}
-    # FIXME: consider folding this into a data class?
-    # All data handling for each connection happens on this local reference into the
-    # all_groups dict with a new group looked up each time.
-    group = None
-    conn = None
-    host = "localhost"
-    bundles = {}
-
-    def __init__(self, json_data):
-        """
-        Initialises the LAVA Coordinator singleton
-        A single Coordinator serves all groups managed by a lava-server or lab, including
-        supporting groups across different instances, if that is desired. Different
-        coordinators on one machine must run on different ports.
-        :param json_data: incoming target_group based data used to determine the port
-        """
-        self.group_port = 3079
-        if 'port' in json_data:
-            self.group_port = json_data['port']
-        if 'blocksize' in json_data:
-            self.blocksize = json_data['blocksize']
-        if 'host' in json_data:
-            self.host = json_data['host']
-
-    def run(self):
-        s = None
-        while 1:
-            s = socket.socket(socket.AF_INET, socket.SOCK_STREAM)
-            s.setsockopt(socket.SOL_SOCKET, socket.SO_REUSEADDR, 1)
-            try:
-                logging.debug("binding to %s:%s" % (self.host, self.group_port))
-                s.bind(('0.0.0.0', self.group_port))
-                break
-            except socket.error as e:
-                logging.warn("Unable to bind, trying again with delay=%d msg=%s" % (self.delay, e.message))
-                time.sleep(self.delay)
-                self.delay *= 2
-        s.listen(1)
-        self.running = True
-        while self.running:
-            logging.info("Ready to accept new connections")
-            self.conn, addr = s.accept()
-            # read the header to get the size of the message to follow
-            data = str(self.conn.recv(8))  # 32bit limit
-            try:
-                count = int(data, 16)
-            except ValueError:
-                logging.debug ("Invalid message: %s from %s" % (data, self.conn.getpeername()[0]))
-                self.conn.close()
-                continue
-            c = 0
-            data = ''
-            # get the message itself
-            while c < count:
-                data += self.conn.recv(self.blocksize)
-                c += self.blocksize
-            try:
-                json_data = json.loads(data)
-            except ValueError:
-                logging.warn("JSON error for '%s'" % data[:100])
-                self.conn.close()
-                continue
-            self.dataReceived(json_data)
-
-    def _updateData(self, json_data):
-        """
-        Sanity checks the JSON data and retrieves the data for the group specified
-        :param json_data: JSON request
-        :return: the client_name specified in the JSON to allow the message handler to lookup
-        the correct messages within this group.
-        """
-        self._clear_group()
-        if 'client_name' in json_data:
-            client_name = json_data['client_name']
-        else:
-            logging.error("Missing client_name in request: %s" % json_data)
-            return None
-        if json_data['group_name'] not in self.all_groups:
-            if "group_size" not in json_data or json_data["group_size"] == 0:
-                logging.error('%s asked for a new group %s without specifying the size of the group'
-                              % (client_name, json_data['group_name']))
-                return None
-            # auto register a new group
-            self.group["count"] = int(json_data["group_size"])
-            self.group["group"] = json_data["group_name"]
-            self.all_groups[json_data["group_name"]] = self.group
-            logging.info("The %s group will contain %d nodes." % (self.group["group"], self.group["count"]))
-        self.group = self.all_groups[json_data['group_name']]
-        # now add this client to the registered data for this group
-        if client_name not in self.group['clients']:
-            self.group['clients'][client_name] = json_data['hostname']
-            if json_data['role'] not in self.group['roles']:
-                self.group['roles'][json_data['role']] = []
-            self.group['roles'][json_data['role']].append(client_name)
-        return client_name
-
-    def _clear_group(self):
-        self.group = {
-            'group': '',
-            'count': 0,
-            'complete': 0,
-            'rpc_delay': self.rpc_delay,
-            'clients': {},
-            'roles': {},
-            'syncs': {},
-            'messages': {},
-            'waits': {}
-        }
-
-    def _clearGroupData(self, json_data):
-        """
-        Clears the group data once all nodes have finished.
-        Nodes do *not* wait for other nodes to finish.
-        :param json_data: incoming JSON request
-        """
-        if 'group_name' not in json_data:
-            self._badRequest()
-            return
-        if json_data['group_name'] not in self.all_groups:
-            self._badRequest()
-            return
-        self.group['complete'] += 1
-        logging.debug("clear Group Data: %d of %d" % (self.group['complete'], len(self.group['clients'])))
-        self._ackResponse()
-        if len(self.group['clients']) > self.group['complete']:
-            return
-        logging.debug("Clearing group data for %s" % json_data['group_name'])
-        del self.all_groups[json_data['group_name']]
-        self._clear_group()
-
-    def _setGroupData(self, json_data):
-        """
-        Implements the wait until all clients in this group have connected
-        :rtype : None
-        :param json_data: incoming JSON request
-        """
-        if len(self.group['clients']) != self.group['count']:
-            logging.info("Waiting for %d more clients to connect to %s group" %
-                         ((self.group['count'] - len(self.group['clients']), json_data['group_name'])))
-            # group_data is not complete yet.
-            self._waitResponse()
-            return
-        logging.info("Group complete, starting tests")
-        # client_name must be unique because it's the DB index & conf file name
-        group_data = {}
-        for role in self.group['roles']:
-            for client in self.group['roles'][role]:
-                group_data[client] = role
-        msg = {"response": "group_data", "roles": group_data}
-        msgdata = self._formatMessage(msg)
-        if msgdata:
-            self.conn.send(msgdata[0])
-            self.conn.send(msgdata[1])
-        self.conn.close()
-
-    def _formatMessage(self, message):
-        """ Prepares the LAVA Coordinator header and a JSON string
-        of the message ready for transmission. Currently, the
-        header is just the length of the JSON string as a hexadecimal
-        string padded to 8 characters (not including 0x)
-        :param message: Python object suitable for conversion into JSON
-        :rtype : A tuple - first value is the header, second value is
-        the data to send, returns None if the message could not be formatted.
-        """
-        try:
-            msgstr = json.dumps(message)
-        except ValueError:
-            return None
-        # "header" calculation
-        msglen = "%08X" % len(msgstr)
-        if int(msglen, 16) > 0xFFFFFFFF:
-            logging.error("Message was too long to send! %d > %d" %
-                          (int(msglen, 16), 0xFFFFFFFF))
-            return None
-        return msglen, msgstr
-
-    def _sendMessage(self, client_name, messageID):
-        """ Sends a message to the currently connected client.
-        (the "connection name" or hostname of the connected client does not necessarily
-        match the name of the client registered with the group.)
-        :param client_name: the client_name to lookup for the message
-        :param messageID: the message index set by lavaSend
-        :rtype : None
-        """
-        if client_name not in self.group['messages'] or messageID not in self.group['messages'][client_name]:
-            logging.error("Unable to find messageID %s for client %s" % (messageID, client_name))
-            self._badRequest()
-            return
-        logging.info("Sending messageID '%s' to %s in group %s: %s" %
-                     (messageID, client_name, self.group['group'],
-                      json.dumps(self.group['messages'][client_name][messageID])))
-        msg = {"response": "ack", "message": self.group['messages'][client_name][messageID]}
-        msgdata = self._formatMessage(msg)
-        if msgdata:
-            logging.info("Sending response to %s in group %s: %s" %
-                        (client_name, self.group['group'], json.dumps(msg)))
-            self.conn.send(msgdata[0])
-            self.conn.send(msgdata[1])
-        self.conn.close()
-
-    def _sendWaitMessage(self, client_name, messageID):
-        """ Sends a wait message to the currently connected client.
-        (the "connection name" or hostname of the connected client does not necessarily
-        match the name of the client registered with the group.)
-        :param client_name: the client_name to lookup for the message
-        :param messageID: the message index set by lavaSend
-        :rtype : None
-        """
-        if messageID not in self.group['waits'] or client_name not in self.group['waits'][messageID]:
-            logging.error("Unable to find messageID %s for client %s" % (messageID, client_name))
-            self._badRequest()
-            return
-        logging.info("Sending wait messageID '%s' to %s in group %s: %s" %
-                     (messageID, client_name, self.group['group'],
-                      json.dumps(self.group['waits'][messageID]['data'])))
-        msg = {"response": "ack", "message": self.group['waits'][messageID]['data']}
-        msgdata = self._formatMessage(msg)
-        if msgdata:
-            logging.info("Sending wait response to %s in group %s: %s" %
-                        (client_name, self.group['group'], json.dumps(msg)))
-            self.conn.send(msgdata[0])
-            self.conn.send(msgdata[1])
-        self.conn.close()
-
-    def _getMessage(self, json_data):
-        # message value is allowed to be None as long as the message key exists.
-        if 'message' not in json_data:
-            return {}
-        if 'messageID' not in json_data:
-            logging.error("No 'messageID' key found in request %s when looking for message." % json.dumps(json_data))
-            return {}
-        if json_data['message'] is None:
-            return {}
-        return json_data['message']
-
-    def _getMessageID(self, json_data):
-        if 'messageID' not in json_data:
-            logging.error("No 'messageID' key found in request %s when looking for ID" % json.dumps(json_data))
-            return None
-        return json_data['messageID']
-
-    def _badRequest(self):
-        msgdata = self._formatMessage({"response": "nack"})
-        if msgdata:
-            self.conn.send(msgdata[0])
-            self.conn.send(msgdata[1])
-        self.conn.close()
-
-    def _ackResponse(self):
-        msgdata = self._formatMessage({"response": "ack"})
-        if msgdata:
-            self.conn.send(msgdata[0])
-            self.conn.send(msgdata[1])
-        self.conn.close()
-
-    def _waitResponse(self):
-        msgdata = self._formatMessage({"response": "wait"})
-        if msgdata:
-            self.conn.send(msgdata[0])
-            self.conn.send(msgdata[1])
-        self.conn.close()
-
-    def _aggregateBundle(self, json_data, client_name):
-        """ *All* nodes must call aggregate, even if there is no bundle
-        to submit from this board.
-        :param json_data: the request header and the bundle itself
-        :param client_name: the board identifier in the group data
-        """
-        if "bundle" not in json_data:
-            logging.debug("Aggregate called without a bundle in the JSON")
-            self._badRequest()
-            return
-        if "sub_id" not in json_data or json_data["sub_id"] is None:
-            logging.debug("Aggregation called without a valid sub_id in the JSON")
-            self._badRequest()
-            return
-        self.bundles[client_name] = json_data["bundle"]
-        if json_data["sub_id"].endswith(".0"):
-            if len(self.bundles) < self.group['count']:
-                logging.info("Waiting for the rest of the group to complete the job.")
-                self._waitResponse()
-                self.group['rpc_delay'] = self.rpc_delay
-            else:
-                # xmlrpc can take time, so allow the last node to submit before finishing the group
-                if self.group['rpc_delay'] > 0:
-                    logging.debug("Asking sub_id zero to pause while a pending XMLRPC call is made.")
-                    self._waitResponse()
-                    self.group['rpc_delay'] -= 1
-                    return
-                logging.debug("Sending bundle list to sub_id zero")
-                msg = {"response": "ack", "message": {"bundle": self.bundles}}
-                msgdata = self._formatMessage(msg)
-                if msgdata:
-                    self.conn.send(msgdata[0])
-                    self.conn.send(msgdata[1])
-                self.group['rpc_delay'] = self.rpc_delay
-                self.conn.close()
-        else:
-            logging.debug("not sub_id zero")
-            self._ackResponse()
-
-    def lavaSync(self, json_data, client_name):
-        """
-        Global synchronization primitive. Sends a message and waits for the same
-        message from all of the other devices.
-        """
-        logging.debug("Coordinator:lavaSync %s from %s in group %s" %
-                      (json.dumps(json_data), client_name, self.group['group']))
-        messageID = self._getMessageID(json_data)
-        message = self._getMessage(json_data)
-        # send the messageID as the message if message is empty
-        if not message:
-            message = messageID
-        logging.info("LavaSync request for '%s' at stage '%s' in group '%s'" %
-                     (client_name, messageID, self.group['group']))
-        self.group['syncs'].setdefault(messageID, {})
-        self.group['messages'].setdefault(client_name, {}).setdefault(messageID, {})
-        if len(self.group['syncs'][messageID]) >= self.group['count']:
-            self.group['messages'][client_name][messageID] = message
-            self._sendMessage(client_name, messageID)
-            # mark this client as having picked up the message
-            self.group['syncs'][messageID][client_name] = 0
-        else:
-            logging.info("waiting for '%s': not all clients in group '%s' have been seen yet %d < %d" %
-                         (messageID, self.group['group'], len(self.group['syncs'][messageID]), self.group['count']))
-            self.group['messages'][client_name][messageID] = message
-            self.group['syncs'][messageID][client_name] = 1
-            self._waitResponse()
-            return
-        # clear the sync data for this messageID when the last client connects to
-        # allow the message to be re-used later for another sync
-        clear_syncs = True
-        for pending in self.group['syncs'][messageID]:
-            if self.group['syncs'][messageID][pending]:
-                clear_syncs = False
-        if clear_syncs:
-            logging.debug("Clearing all sync messages for '%s' in group '%s'" % (messageID, self.group['group']))
-            self.group['syncs'][messageID].clear()
-
-    def lavaWaitAll(self, json_data, client_name):
-        """
-        Waits until all other devices in the group send a message with the given message ID.
-        IF <role> is passed, only wait until all devices with that given role send a message.
-        """
-        logging.debug("lavaWaitAll:json_data: %s" % json_data)
-        messageID = self._getMessageID(json_data)
-        if 'waitrole' in json_data:
-            for client in self.group['roles'][json_data['role']]:
-                if client not in self.group['waits'][messageID]:
-                    self._waitResponse()
-                    return
-                logging.debug("replying: %s for %s" % (self.group['waits'][client][messageID], client))
-            logging.debug("lavaWaitAll message: %s" % json.dumps(self.group['waits'][client_name][messageID]))
-        else:
-            for client in self.group['clients']:
-                logging.debug("checking %s for wait message" % client)
-                if client not in self.group['waits'][messageID]:
-                    logging.debug("setting waiting for %s" % client)
-                    self._waitResponse()
-                    return
-        self._sendWaitMessage(client_name, messageID)
-
-    def lavaWait(self, json_data, client_name):
-        """
-        Waits until any other device in the group sends a message with the given ID.
-        This call will block the client until such message is sent, the server continues.
-        :param json_data: the JSON request
-        :param client_name: the client_name to receive the message
-        """
-        messageID = self._getMessageID(json_data)
-        if client_name not in self.group['messages'] or messageID not in self.group['messages'][client_name]:
-            logging.debug("MessageID %s not yet seen for %s" % (messageID, client_name))
-            self._waitResponse()
-            return
-        self._sendMessage(client_name, messageID)
-
-    def lavaSend(self, json_data, client_name):
-        """
-        A message list won't be seen by the destination until the destination
-        calls lava_wait or lava_wait_all with the messageID
-        If lava_wait is called first, the message will be sent when the client reconnects
-        messages are broadcast - picked up by lava-wait or lava-sync - any call to lava-wait will pick up
-            the complete message.
-        waits are not broadcast - only picked up by lava-wait-all - all calls to lava-wait-all will
-            wait until all clients have used lava-send for the same messageID
-        """
-        message = self._getMessage(json_data)
-        messageID = self._getMessageID(json_data)
-        logging.info("lavaSend handler in Coordinator received a messageID '%s' for group '%s' from %s"
-                     % (messageID, self.group['group'], client_name))
-        if client_name not in self.group['messages']:
-            self.group['messages'][client_name] = {}
-        # construct the message hash which stores the data from each client separately
-        # but which gets returned as a complete hash upon request
-        msg_hash = {}
-        msg_hash.update({client_name: message})
-        # always set this client data if the call is made to update the broadcast
-        if messageID not in self.group['messages'][client_name]:
-            self.group['messages'][client_name][messageID] = {}
-        self.group['messages'][client_name][messageID].update(msg_hash)
-        logging.debug("message %s for %s" % (json.dumps(self.group['messages'][client_name][messageID]), client_name))
-        # now broadcast the message into the other clients in this group
-        for client in self.group['clients']:
-            if client not in self.group['messages']:
-                self.group['messages'][client] = {}
-            if messageID not in self.group['messages'][client]:
-                self.group['messages'][client][messageID] = {}
-            self.group['messages'][client][messageID].update(msg_hash)
-            logging.debug("broadcast %s for %s" % (json.dumps(self.group['messages'][client][messageID]), client))
-        # separate the waits from the messages for wait-all support
-        if messageID not in self.group['waits']:
-            self.group['waits'][messageID] = {}
-        if client_name not in self.group['waits'][messageID]:
-            self.group['waits'][messageID][client_name] = {}
-        if 'data' not in self.group['waits'][messageID]:
-            self.group['waits'][messageID]['data'] = {}
-        self.group['waits'][messageID]['data'].update(msg_hash)
-        self._ackResponse()
-
-    def dataReceived(self, json_data):
-        """
-        Handles all incoming data for the singleton LAVA Coordinator
-        :param json_data: the incoming data stream - expected to be JSON
-        """
-        logging.debug("data=%s" % json.dumps(json_data))
-        if 'request' not in json_data:
-            self._badRequest()
-            return
-        request = json_data['request']
-        # retrieve the group data for the group which contains this client and get the client name
-        # self-register using the group_size, if necessary
-        client_name = self._updateData(json_data)
-        if not client_name or not self.group['group']:
-            logging.info("no client_name or group found")
-            self._badRequest()
-            return
-        if request == 'group_data':
-            self._setGroupData(json_data)
-        elif request == "clear_group":
-            self._clearGroupData(json_data)
-        elif request == "aggregate":
-            logging.debug("Aggregate called")
-            self._aggregateBundle(json_data, client_name)
-        elif request == "lava_sync":
-            logging.debug("lava_sync: %s request made by '%s' in group '%s'" %
-                          (json.dumps(json_data), client_name, self.group['group']))
-            self.lavaSync(json_data, client_name)
-        elif request == 'lava_wait_all':
-            logging.debug("lava_wait_all: %s" % json_data)
-            self.lavaWaitAll(json_data, client_name)
-        elif request == 'lava_wait':
-            logging.debug("lava_wait: %s" % json_data)
-            self.lavaWait(json_data, client_name)
-        elif request == 'lava_send':
-            logging.info("lava_send: %s" % json_data)
-            self.lavaSend(json_data, client_name)
-        elif request == "complete":
-            logging.info("coordinator communication for '%s' in group '%s' is complete, closing." %
-                         (client_name, self.group['group']))
-            self.conn.close()
-        else:
-            logging.error("Unrecognised request %s. Closed connection." % json_data)
-            self._badRequest()
-=======
 from lava.coordinator import LavaCoordinator
->>>>>>> 702d9a6a
 
 
 # noinspection PyUnusedLocal
